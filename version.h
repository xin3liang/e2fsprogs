--- conflicted
+++ resolved
@@ -7,10 +7,5 @@
  * file may be redistributed under the GNU Public License v2.
  */
 
-<<<<<<< HEAD
 #define E2FSPROGS_VERSION "1.43-WIP"
-#define E2FSPROGS_DATE "28-Dec-2013"
-=======
-#define E2FSPROGS_VERSION "1.42.9"
-#define E2FSPROGS_DATE "4-Feb-2014"
->>>>>>> 95480c64
+#define E2FSPROGS_DATE "4-Feb-2014"