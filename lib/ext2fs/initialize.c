/*
 * initialize.c --- initialize a filesystem handle given superblock
 * 	parameters.  Used by mke2fs when initializing a filesystem.
 *
 * Copyright (C) 1994, 1995, 1996 Theodore Ts'o.
 *
 * %Begin-Header%
 * This file may be redistributed under the terms of the GNU Library
 * General Public License, version 2.
 * %End-Header%
 */

#include <stdio.h>
#include <string.h>
#if HAVE_UNISTD_H
#include <unistd.h>
#endif
#include <fcntl.h>
#include <time.h>
#if HAVE_SYS_STAT_H
#include <sys/stat.h>
#endif
#if HAVE_SYS_TYPES_H
#include <sys/types.h>
#endif

#include "ext2_fs.h"
#include "ext2fs.h"

#if defined(__linux__)    &&	defined(EXT2_OS_LINUX)
#define CREATOR_OS EXT2_OS_LINUX
#else
#if defined(__GNU__)     &&	defined(EXT2_OS_HURD)
#define CREATOR_OS EXT2_OS_HURD
#else
#if defined(__FreeBSD__) &&	defined(EXT2_OS_FREEBSD)
#define CREATOR_OS EXT2_OS_FREEBSD
#else
#if defined(LITES) 	   &&	defined(EXT2_OS_LITES)
#define CREATOR_OS EXT2_OS_LITES
#else
#define CREATOR_OS EXT2_OS_LINUX /* by default */
#endif /* defined(LITES) && defined(EXT2_OS_LITES) */
#endif /* defined(__FreeBSD__) && defined(EXT2_OS_FREEBSD) */
#endif /* defined(__GNU__)     && defined(EXT2_OS_HURD) */
#endif /* defined(__linux__)   && defined(EXT2_OS_LINUX) */

/*
 * Calculate the number of GDT blocks to reserve for online filesystem growth.
 * The absolute maximum number of GDT blocks we can reserve is determined by
 * the number of block pointers that can fit into a single block.
 */
static unsigned int calc_reserved_gdt_blocks(ext2_filsys fs)
{
	struct ext2_super_block *sb = fs->super;
	unsigned long bpg = sb->s_blocks_per_group;
	unsigned int gdpb = EXT2_DESC_PER_BLOCK(sb);
	unsigned long max_blocks = 0xffffffff;
	unsigned long rsv_groups;
	unsigned int rsv_gdb;

	/* We set it at 1024x the current filesystem size, or
	 * the upper block count limit (2^32), whichever is lower.
	 */
	if (ext2fs_blocks_count(sb) < max_blocks / 1024)
		max_blocks = ext2fs_blocks_count(sb) * 1024;
	/*
	 * ext2fs_div64_ceil() is unnecessary because max_blocks is
	 * max _GDT_ blocks, which is limited to 32 bits.
	 */
	rsv_groups = ext2fs_div_ceil(max_blocks - sb->s_first_data_block, bpg);
	rsv_gdb = ext2fs_div_ceil(rsv_groups, gdpb) - fs->desc_blocks;
	if (rsv_gdb > EXT2_ADDR_PER_BLOCK(sb))
		rsv_gdb = EXT2_ADDR_PER_BLOCK(sb);
#ifdef RES_GDT_DEBUG
	printf("max_blocks %lu, rsv_groups = %lu, rsv_gdb = %u\n",
	       max_blocks, rsv_groups, rsv_gdb);
#endif

	return rsv_gdb;
}

errcode_t ext2fs_initialize(const char *name, int flags,
			    struct ext2_super_block *param,
			    io_manager manager, ext2_filsys *ret_fs)
{
	ext2_filsys	fs;
	errcode_t	retval;
	struct ext2_super_block *super;
	unsigned int	rem;
	unsigned int	overhead = 0;
	unsigned int	ipg;
	dgrp_t		i;
	blk_t		numblocks;
	int		rsv_gdt;
	int		csum_flag;
	int		io_flags;
	char		*buf = 0;
	char		c;

	if (!param || !ext2fs_blocks_count(param))
		return EXT2_ET_INVALID_ARGUMENT;

	retval = ext2fs_get_mem(sizeof(struct struct_ext2_filsys), &fs);
	if (retval)
		return retval;

	memset(fs, 0, sizeof(struct struct_ext2_filsys));
	fs->magic = EXT2_ET_MAGIC_EXT2FS_FILSYS;
	fs->flags = flags | EXT2_FLAG_RW;
	fs->umask = 022;
#ifdef WORDS_BIGENDIAN
	fs->flags |= EXT2_FLAG_SWAP_BYTES;
#endif
	io_flags = IO_FLAG_RW;
	if (flags & EXT2_FLAG_EXCLUSIVE)
		io_flags |= IO_FLAG_EXCLUSIVE;
	retval = manager->open(name, io_flags, &fs->io);
	if (retval)
		goto cleanup;
	fs->image_io = fs->io;
	fs->io->app_data = fs;
	retval = ext2fs_get_mem(strlen(name)+1, &fs->device_name);
	if (retval)
		goto cleanup;

	strcpy(fs->device_name, name);
	retval = ext2fs_get_mem(SUPERBLOCK_SIZE, &super);
	if (retval)
		goto cleanup;
	fs->super = super;

	memset(super, 0, SUPERBLOCK_SIZE);

#define set_field(field, default) (super->field = param->field ? \
				   param->field : (default))

	super->s_magic = EXT2_SUPER_MAGIC;
	super->s_state = EXT2_VALID_FS;

	set_field(s_log_block_size, 0);	/* default blocksize: 1024 bytes */
	set_field(s_log_cluster_size, 0);
	set_field(s_first_data_block, super->s_log_block_size ? 0 : 1);
	set_field(s_max_mnt_count, 0);
	set_field(s_errors, EXT2_ERRORS_DEFAULT);
	set_field(s_feature_compat, 0);
	set_field(s_feature_incompat, 0);
	set_field(s_feature_ro_compat, 0);
	set_field(s_default_mount_opts, 0);
	set_field(s_first_meta_bg, 0);
	set_field(s_raid_stride, 0);		/* default stride size: 0 */
	set_field(s_raid_stripe_width, 0);	/* default stripe width: 0 */
	set_field(s_log_groups_per_flex, 0);
	set_field(s_flags, 0);
	if (super->s_feature_incompat & ~EXT2_LIB_FEATURE_INCOMPAT_SUPP) {
		retval = EXT2_ET_UNSUPP_FEATURE;
		goto cleanup;
	}
	if (super->s_feature_ro_compat & ~EXT2_LIB_FEATURE_RO_COMPAT_SUPP) {
		retval = EXT2_ET_RO_UNSUPP_FEATURE;
		goto cleanup;
	}

	set_field(s_rev_level, EXT2_GOOD_OLD_REV);
	if (super->s_rev_level >= EXT2_DYNAMIC_REV) {
		set_field(s_first_ino, EXT2_GOOD_OLD_FIRST_INO);
		set_field(s_inode_size, EXT2_GOOD_OLD_INODE_SIZE);
		if (super->s_inode_size >= sizeof(struct ext2_inode_large)) {
			int extra_isize = sizeof(struct ext2_inode_large) -
				EXT2_GOOD_OLD_INODE_SIZE;
			set_field(s_min_extra_isize, extra_isize);
			set_field(s_want_extra_isize, extra_isize);
		}
	} else {
		super->s_first_ino = EXT2_GOOD_OLD_FIRST_INO;
		super->s_inode_size = EXT2_GOOD_OLD_INODE_SIZE;
	}

	set_field(s_checkinterval, 0);
	super->s_mkfs_time = super->s_lastcheck = fs->now ? fs->now : time(NULL);

	super->s_creator_os = CREATOR_OS;

	fs->blocksize = EXT2_BLOCK_SIZE(super);
	fs->clustersize = EXT2_CLUSTER_SIZE(super);

	/* default: (fs->blocksize*8) blocks/group, up to 2^16 (GDT limit) */
	set_field(s_blocks_per_group, fs->blocksize * 8);
	if (super->s_blocks_per_group > EXT2_MAX_BLOCKS_PER_GROUP(super))
		super->s_blocks_per_group = EXT2_MAX_BLOCKS_PER_GROUP(super);
	super->s_clusters_per_group = super->s_blocks_per_group;

	ext2fs_blocks_count_set(super, ext2fs_blocks_count(param));
	ext2fs_r_blocks_count_set(super, ext2fs_r_blocks_count(param));
	if (ext2fs_r_blocks_count(super) >= ext2fs_blocks_count(param)) {
		retval = EXT2_ET_INVALID_ARGUMENT;
		goto cleanup;
	}

	/*
	 * If we're creating an external journal device, we don't need
	 * to bother with the rest.
	 */
	if (super->s_feature_incompat & EXT3_FEATURE_INCOMPAT_JOURNAL_DEV) {
		fs->group_desc_count = 0;
		ext2fs_mark_super_dirty(fs);
		*ret_fs = fs;
		return 0;
	}

retry:
	fs->group_desc_count = (blk_t) ext2fs_div64_ceil(
		ext2fs_blocks_count(super) - super->s_first_data_block,
		EXT2_BLOCKS_PER_GROUP(super));
	if (fs->group_desc_count == 0) {
		retval = EXT2_ET_TOOSMALL;
		goto cleanup;
	}

	if (super->s_feature_incompat & EXT4_FEATURE_INCOMPAT_64BIT)
		super->s_desc_size = EXT2_MIN_DESC_SIZE_64BIT;

	fs->desc_blocks = ext2fs_div_ceil(fs->group_desc_count,
					  EXT2_DESC_PER_BLOCK(super));

	i = fs->blocksize >= 4096 ? 1 : 4096 / fs->blocksize;

	if (super->s_feature_incompat & EXT4_FEATURE_INCOMPAT_64BIT &&
	    (ext2fs_blocks_count(super) / i) > (1ULL << 32))
		set_field(s_inodes_count, ~0U);
	else
		set_field(s_inodes_count, ext2fs_blocks_count(super) / i);

	/*
	 * Make sure we have at least EXT2_FIRST_INO + 1 inodes, so
	 * that we have enough inodes for the filesystem(!)
	 */
	if (super->s_inodes_count < EXT2_FIRST_INODE(super)+1)
		super->s_inodes_count = EXT2_FIRST_INODE(super)+1;

	/*
	 * There should be at least as many inodes as the user
	 * requested.  Figure out how many inodes per group that
	 * should be.  But make sure that we don't allocate more than
	 * one bitmap's worth of inodes each group.
	 */
	ipg = ext2fs_div_ceil(super->s_inodes_count, fs->group_desc_count);
	if (ipg > fs->blocksize * 8) {
		if (super->s_blocks_per_group >= 256) {
			/* Try again with slightly different parameters */
			super->s_blocks_per_group -= 8;
<<<<<<< HEAD
			ext2fs_blocks_count_set(super,
						ext2fs_blocks_count(param));
			super->s_frags_per_group = super->s_blocks_per_group *
				frags_per_block;
=======
			super->s_blocks_count = param->s_blocks_count;
			super->s_clusters_per_group = super->s_blocks_per_group;
>>>>>>> 412376ef
			goto retry;
		} else {
			retval = EXT2_ET_TOO_MANY_INODES;
			goto cleanup;
		}
	}

	if (ipg > (unsigned) EXT2_MAX_INODES_PER_GROUP(super))
		ipg = EXT2_MAX_INODES_PER_GROUP(super);

ipg_retry:
	super->s_inodes_per_group = ipg;

	/*
	 * Make sure the number of inodes per group completely fills
	 * the inode table blocks in the descriptor.  If not, add some
	 * additional inodes/group.  Waste not, want not...
	 */
	fs->inode_blocks_per_group = (((super->s_inodes_per_group *
					EXT2_INODE_SIZE(super)) +
				       EXT2_BLOCK_SIZE(super) - 1) /
				      EXT2_BLOCK_SIZE(super));
	super->s_inodes_per_group = ((fs->inode_blocks_per_group *
				      EXT2_BLOCK_SIZE(super)) /
				     EXT2_INODE_SIZE(super));
	/*
	 * Finally, make sure the number of inodes per group is a
	 * multiple of 8.  This is needed to simplify the bitmap
	 * splicing code.
	 */
	super->s_inodes_per_group &= ~7;
	fs->inode_blocks_per_group = (((super->s_inodes_per_group *
					EXT2_INODE_SIZE(super)) +
				       EXT2_BLOCK_SIZE(super) - 1) /
				      EXT2_BLOCK_SIZE(super));

	/*
	 * adjust inode count to reflect the adjusted inodes_per_group
	 */
	if ((__u64)super->s_inodes_per_group * fs->group_desc_count > ~0U) {
		ipg--;
		goto ipg_retry;
	}
	super->s_inodes_count = super->s_inodes_per_group *
		fs->group_desc_count;
	super->s_free_inodes_count = super->s_inodes_count;

	/*
	 * check the number of reserved group descriptor table blocks
	 */
	if (super->s_feature_compat & EXT2_FEATURE_COMPAT_RESIZE_INODE)
		rsv_gdt = calc_reserved_gdt_blocks(fs);
	else
		rsv_gdt = 0;
	set_field(s_reserved_gdt_blocks, rsv_gdt);
	if (super->s_reserved_gdt_blocks > EXT2_ADDR_PER_BLOCK(super)) {
		retval = EXT2_ET_RES_GDT_BLOCKS;
		goto cleanup;
	}

	/*
	 * Calculate the maximum number of bookkeeping blocks per
	 * group.  It includes the superblock, the block group
	 * descriptors, the block bitmap, the inode bitmap, the inode
	 * table, and the reserved gdt blocks.
	 */
	overhead = (int) (3 + fs->inode_blocks_per_group +
			  fs->desc_blocks + super->s_reserved_gdt_blocks);

	/* This can only happen if the user requested too many inodes */
	if (overhead > super->s_blocks_per_group) {
		retval = EXT2_ET_TOO_MANY_INODES;
		goto cleanup;
	}

	/*
	 * See if the last group is big enough to support the
	 * necessary data structures.  If not, we need to get rid of
	 * it.  We need to recalculate the overhead for the last block
	 * group, since it might or might not have a superblock
	 * backup.
	 */
	overhead = (int) (2 + fs->inode_blocks_per_group);
	if (ext2fs_bg_has_super(fs, fs->group_desc_count - 1))
		overhead += 1 + fs->desc_blocks + super->s_reserved_gdt_blocks;
	rem = ((ext2fs_blocks_count(super) - super->s_first_data_block) %
	       super->s_blocks_per_group);
	if ((fs->group_desc_count == 1) && rem && (rem < overhead)) {
		retval = EXT2_ET_TOOSMALL;
		goto cleanup;
	}
	if (rem && (rem < overhead+50)) {
		ext2fs_blocks_count_set(super, ext2fs_blocks_count(super) -
					rem);

		goto retry;
	}

	/*
	 * At this point we know how big the filesystem will be.  So
	 * we can do any and all allocations that depend on the block
	 * count.
	 */

	retval = ext2fs_get_mem(strlen(fs->device_name) + 80, &buf);
	if (retval)
		goto cleanup;

	strcpy(buf, "block bitmap for ");
	strcat(buf, fs->device_name);
	retval = ext2fs_allocate_block_bitmap(fs, buf, &fs->block_map);
	if (retval)
		goto cleanup;

	strcpy(buf, "inode bitmap for ");
	strcat(buf, fs->device_name);
	retval = ext2fs_allocate_inode_bitmap(fs, buf, &fs->inode_map);
	if (retval)
		goto cleanup;

	ext2fs_free_mem(&buf);

	retval = ext2fs_get_array(fs->desc_blocks, fs->blocksize,
				&fs->group_desc);
	if (retval)
		goto cleanup;

	memset(fs->group_desc, 0, (size_t) fs->desc_blocks * fs->blocksize);

	/*
	 * Reserve the superblock and group descriptors for each
	 * group, and fill in the correct group statistics for group.
	 * Note that although the block bitmap, inode bitmap, and
	 * inode table have not been allocated (and in fact won't be
	 * by this routine), they are accounted for nevertheless.
	 *
	 * If FLEX_BG meta-data grouping is used, only account for the
	 * superblock and group descriptors (the inode tables and
	 * bitmaps will be accounted for when allocated).
	 */
	ext2fs_free_blocks_count_set(super, 0);
	csum_flag = EXT2_HAS_RO_COMPAT_FEATURE(fs->super,
					       EXT4_FEATURE_RO_COMPAT_GDT_CSUM);
	for (i = 0; i < fs->group_desc_count; i++) {
		/*
		 * Don't set the BLOCK_UNINIT group for the last group
		 * because the block bitmap needs to be padded.
		 */
		if (csum_flag) {
			if (i != fs->group_desc_count - 1)
				ext2fs_bg_flags_set(fs, i,
						    EXT2_BG_BLOCK_UNINIT);
			ext2fs_bg_flags_set(fs, i, EXT2_BG_INODE_UNINIT);
			numblocks = super->s_inodes_per_group;
			if (i == 0)
				numblocks -= super->s_first_ino;
			ext2fs_bg_itable_unused_set(fs, i, numblocks);
		}
		numblocks = ext2fs_reserve_super_and_bgd(fs, i, fs->block_map);
		if (fs->super->s_log_groups_per_flex)
			numblocks += 2 + fs->inode_blocks_per_group;

		ext2fs_free_blocks_count_set(super,
					     ext2fs_free_blocks_count(super) +
					     numblocks);
		ext2fs_bg_free_blocks_count_set(fs, i, numblocks);
		ext2fs_bg_free_inodes_count_set(fs, i, fs->super->s_inodes_per_group);
		ext2fs_bg_used_dirs_count_set(fs, i, 0);
		ext2fs_group_desc_csum_set(fs, i);
	}

	c = (char) 255;
	if (((int) c) == -1) {
		super->s_flags |= EXT2_FLAGS_SIGNED_HASH;
	} else {
		super->s_flags |= EXT2_FLAGS_UNSIGNED_HASH;
	}

	ext2fs_mark_super_dirty(fs);
	ext2fs_mark_bb_dirty(fs);
	ext2fs_mark_ib_dirty(fs);

	io_channel_set_blksize(fs->io, fs->blocksize);

	*ret_fs = fs;
	return 0;
cleanup:
	free(buf);
	ext2fs_free(fs);
	return retval;
}<|MERGE_RESOLUTION|>--- conflicted
+++ resolved
@@ -249,15 +249,9 @@
 		if (super->s_blocks_per_group >= 256) {
 			/* Try again with slightly different parameters */
 			super->s_blocks_per_group -= 8;
-<<<<<<< HEAD
 			ext2fs_blocks_count_set(super,
 						ext2fs_blocks_count(param));
-			super->s_frags_per_group = super->s_blocks_per_group *
-				frags_per_block;
-=======
-			super->s_blocks_count = param->s_blocks_count;
 			super->s_clusters_per_group = super->s_blocks_per_group;
->>>>>>> 412376ef
 			goto retry;
 		} else {
 			retval = EXT2_ET_TOO_MANY_INODES;
