AC_INIT(version.h)
AC_PREREQ(2.50)
AC_CONFIG_AUX_DIR(config)
MCONFIG=./MCONFIG
AC_SUBST_FILE(MCONFIG)
BINARY_TYPE=bin
dnl
dnl This is to figure out the version number and the date....
dnl
E2FSPROGS_VERSION=`grep E2FSPROGS_VERSION ${srcdir}/version.h  \
	| awk '{print $3}' | tr \" " " | awk '{print $1}'`
DATE=`grep E2FSPROGS_DATE ${srcdir}/version.h | awk '{print $3}' \
	| tr \" " "`
E2FSPROGS_DAY=`echo $DATE | awk -F- '{print $1}'`
MONTH=`echo $DATE | awk -F- '{print $2}'`
YEAR=`echo $DATE | awk -F- '{print $3}'`

if expr $YEAR ">" 1900 > /dev/null ; then
	E2FSPROGS_YEAR=$YEAR
elif expr $YEAR ">" 90 >/dev/null ; then
	E2FSPROGS_YEAR=19$YEAR
else
	E2FSPROGS_YEAR=20$YEAR
fi

case $MONTH in
Jan)	MONTH_NUM=01; E2FSPROGS_MONTH="January" ;;
Feb)	MONTH_NUM=02; E2FSPROGS_MONTH="February" ;;
Mar)	MONTH_NUM=03; E2FSPROGS_MONTH="March" ;;
Apr)	MONTH_NUM=04; E2FSPROGS_MONTH="April" ;;
May)	MONTH_NUM=05; E2FSPROGS_MONTH="May" ;;
Jun)	MONTH_NUM=06; E2FSPROGS_MONTH="June" ;;
Jul)	MONTH_NUM=07; E2FSPROGS_MONTH="July" ;;
Aug)	MONTH_NUM=08; E2FSPROGS_MONTH="August" ;;
Sep)	MONTH_NUM=09; E2FSPROGS_MONTH="September" ;;
Oct)	MONTH_NUM=10; E2FSPROGS_MONTH="October" ;;
Nov)	MONTH_NUM=11; E2FSPROGS_MONTH="November" ;;
Dec)	MONTH_NUM=12; E2FSPROGS_MONTH="December" ;;
*)	AC_MSG_WARN([Unknown month $MONTH??]) ;;
esac

base_ver=`echo $E2FSPROGS_VERSION | \
	       sed -e 's/-WIP//' -e 's/pre-//' -e 's/-PLUS//'`

date_spec=${E2FSPROGS_YEAR}.${MONTH_NUM}.${E2FSPROGS_DAY}

case $E2FSPROGS_VERSION in
*-WIP|pre-*)
	E2FSPROGS_PKGVER="$base_ver~WIP-$E2FSPROGS_YEAR-$MONTH_NUM-$E2FSPROGS_DAY"
	;;
*)
	E2FSPROGS_PKGVER="$base_ver"
	;;
esac

unset DATE MONTH YEAR base_ver pre_vers date_spec
AC_MSG_RESULT([Generating configuration file for e2fsprogs version $E2FSPROGS_VERSION])
AC_MSG_RESULT([Release date is ${E2FSPROGS_MONTH}, ${E2FSPROGS_YEAR}])
AC_SUBST(E2FSPROGS_YEAR)
AC_SUBST(E2FSPROGS_MONTH)
AC_SUBST(E2FSPROGS_DAY)
AC_SUBST(E2FSPROGS_VERSION)
AC_SUBST(E2FSPROGS_PKGVER)
AC_CANONICAL_HOST
dnl
dnl Use diet libc
dnl 
WITH_DIET_LIBC=
AC_ARG_WITH([diet-libc],
[  --with-diet-libc        use diet libc],
CC="diet cc -nostdinc"
WITH_DIET_LIBC=yes
AC_MSG_RESULT(CC=$CC))dnl
dnl
AC_ARG_WITH([cc],
AC_HELP_STRING([--with-cc],[no longer supported, use CC= instead]),
AC_MSG_ERROR([--with-cc no longer supported; use CC= instead]))
dnl
AC_ARG_WITH([ccopts],
AC_HELP_STRING([--with-ccopts],[no longer supported, use CFLAGS= instead]),
AC_MSG_ERROR([--with-ccopts no longer supported; use CFLAGS= instead]))
dnl
AC_ARG_WITH([ldopts],
AC_HELP_STRING([--with-ldopts],[no longer supported, use LDFLAGS= instead]),
AC_MSG_ERROR([--with-ldopts no longer supported; use LDFLAGS= instead]))
dnl
AC_PROG_CC
AC_PROG_CPP
dnl
dnl On systems without linux header files, we add an extra include directory
dnl that holds enough to fake it (hopefully).  Note that the $(top_srcdir) here
dnl is quoted so that it gets expanded by make, not by configure.
dnl
AC_CHECK_HEADER(linux/fs.h, [linux_headers=yes], [linux_headers=no])
if test "$linux_headers" != yes; then
  LINUX_INCLUDE='-I$(top_builddir)/include'
fi
AC_SUBST(LINUX_INCLUDE)
dnl
dnl Alpha computers use fast and imprecise floating point code that may
dnl miss exceptions by default. Force sane options if we're using GCC.
AC_MSG_CHECKING(for additional special compiler flags)
if test "$GCC" = yes
then
    case "$host_cpu" in
	alpha)		addcflags="-mieee" ;;
    esac
fi
if test "x$addcflags" != x
then
    AC_MSG_RESULT($addcflags)
    CFLAGS="$addcflags $CFLAGS"
else
    AC_MSG_RESULT([[(none)]])
fi
dnl
dnl Set default values for library extentions.  Will be dealt with after
dnl parsing configuration opions, which may modify these
dnl
LIB_EXT=.a
STATIC_LIB_EXT=.a
PROFILED_LIB_EXT=.a
dnl
dnl Allow separate `root_prefix' to be specified
dnl
AC_ARG_WITH([root-prefix],
[  --with-root-prefix=PREFIX override prefix variable for files to be placed in the root],
root_prefix=$withval,
root_prefix=NONE)dnl
dnl
dnl handle --enable-maintainer-mode
dnl
AC_ARG_ENABLE([maintainer-mode],
[  --enable-maintainer-mode enable makefile rules useful for maintainers],
if test "$enableval" = "no"
then
	MAINTAINER_CMT=#
	AC_MSG_RESULT([Disabling maintainer mode])
else
	MAINTAINER_CMT=
	AC_MSG_RESULT([Enabling maintainer mode])
fi
,
MAINTAINER_CMT=#
AC_MSG_RESULT([Disabling maintainer mode by default])
)
AC_SUBST(MAINTAINER_CMT)
dnl
dnl handle --enable-verbose-makecmds
dnl
AC_ARG_ENABLE([verbose-makecmds],
[  --enable-verbose-makecmds  enable verbose make command output],
if test "$enableval" = "no"
then
	AC_MSG_RESULT([Disabling verbose make commands])
	E=@echo
	Q=@
else
	AC_MSG_RESULT([Enabling verbose make commands])
	E=@\\#
	Q= 
fi
,
AC_MSG_RESULT([Disabling verbose make commands])
E=@echo
Q=@
)
AC_SUBST(E)
AC_SUBST(Q)
dnl
dnl handle --enable-compression
dnl
AC_ARG_ENABLE([compression],
[  --enable-compression	  enable EXPERIMENTAL compression support],
if test "$enableval" = "no"
then
	AC_MSG_RESULT([Disabling compression support])
else
	AC_DEFINE(ENABLE_COMPRESSION)
	AC_MSG_RESULT([Enabling compression support])
	AC_MSG_WARN([Compression support is experimental])
fi
,
AC_MSG_RESULT([Disabling compression support by default])
)
dnl
dnl handle --enable-htree
dnl
AC_ARG_ENABLE([htree],
[  --enable-htree      	  enable EXPERIMENTAL htree directory support],
if test "$enableval" = "no"
then
	HTREE_CMT=#
	AC_MSG_RESULT([Disabling htree directory support])
else
	HTREE_CMT=
	AC_DEFINE(ENABLE_HTREE)
	AC_MSG_RESULT([Enabling htree directory support])
fi
,
HTREE_CMT=
AC_DEFINE(ENABLE_HTREE)
AC_MSG_RESULT([Enabling htree directory support by default])
)
AC_SUBST(HTREE_CMT)
dnl
dnl This needs to be before all of the --enable-*-shlibs options
dnl
E2_PKG_CONFIG_STATIC=--static
LDFLAG_DYNAMIC=
PRIVATE_LIBS_CMT=
dnl
dnl handle --enable-elf-shlibs
dnl
AC_ARG_ENABLE([elf-shlibs],
[  --enable-elf-shlibs	  select ELF shared libraries],
if test "$enableval" = "no"
then
	ELF_CMT=#
	MAKEFILE_ELF=/dev/null
	AC_MSG_RESULT([Disabling ELF shared libraries])
else
	E2_PKG_CONFIG_STATIC=
	ELF_CMT=
	MAKEFILE_ELF=$srcdir/lib/Makefile.elf-lib
	[case "$host_os" in
	solaris2.*)
		MAKEFILE_ELF=$srcdir/lib/Makefile.solaris-lib
	;;
	esac]
	BINARY_TYPE=elfbin
	LIB_EXT=.so
	PRIVATE_LIBS_CMT=#
	LDFLAG_DYNAMIC=['-Wl,-rpath-link,$(top_builddir)/lib']
	AC_MSG_RESULT([Enabling ELF shared libraries])
fi
,
MAKEFILE_ELF=/dev/null
ELF_CMT=#
AC_MSG_RESULT([Disabling ELF shared libraries by default])
)
AC_SUBST(ELF_CMT)
AC_SUBST_FILE(MAKEFILE_ELF)
dnl
dnl handle --enable-bsd-shlibs
dnl
AC_ARG_ENABLE([bsd-shlibs],
[  --enable-bsd-shlibs	  select BSD shared libraries],
if test "$enableval" = "no"
then
	BSDLIB_CMT=#
	MAKEFILE_BSDLIB=/dev/null
	AC_MSG_RESULT([Disabling BSD shared libraries])
else
	E2_PKG_CONFIG_STATIC=
	BSDLIB_CMT=
	MAKEFILE_BSDLIB=$srcdir/lib/Makefile.bsd-lib
	LIB_EXT=.so
	[case "$host_os" in
	darwin*)
		MAKEFILE_BSDLIB=$srcdir/lib/Makefile.darwin-lib
		LIB_EXT=.dylib
	;;
	esac]
	AC_MSG_RESULT([Enabling BSD shared libraries])
fi
,
MAKEFILE_BSDLIB=/dev/null
BSDLIB_CMT=#
AC_MSG_RESULT([Disabling BSD shared libraries by default])
)
AC_SUBST(BSDLIB_CMT)
AC_SUBST_FILE(MAKEFILE_BSDLIB)
dnl
dnl handle --enable-profile
dnl
AC_ARG_ENABLE([profile],
[  --enable-profile	  build profiling libraries],
if test "$enableval" = "no"
then
	PROFILE_CMT=#
	MAKEFILE_PROFILE=/dev/null
	AC_MSG_RESULT([Disabling profiling libraries])
else
	PROFILE_CMT=
	MAKEFILE_PROFILE=$srcdir/lib/Makefile.profile
	PROFILED_LIB_EXT=_p.a
	AC_MSG_RESULT([Building profiling libraries])
fi
,
PROFILE_CMT=#
MAKEFILE_PROFILE=/dev/null
AC_MSG_RESULT([Disabling profiling libraries by default])
)
AC_SUBST(PROFILE_CMT)
AC_SUBST_FILE(MAKEFILE_PROFILE)
dnl
dnl handle --enable-checker
dnl
AC_ARG_ENABLE([checker],
[  --enable-checker	  build checker libraries],
if test "$enableval" = "no"
then
	CHECKER_CMT=#
	MAKEFILE_CHECKER=/dev/null
	AC_MSG_RESULT([Disabling checker libraries])
else
	CHECKER_CMT=
	MAKEFILE_CHECKER=$srcdir/lib/Makefile.checker
	AC_MSG_RESULT([Building checker libraries])
fi
,
CHECKER_CMT=#
MAKEFILE_CHECKER=/dev/null
AC_MSG_RESULT([Disabling checker libraries by default])
)
AC_SUBST(CHECKER_CMT)
AC_SUBST_FILE(MAKEFILE_CHECKER)
dnl
dnl Substitute library extensions
dnl
AC_SUBST(LIB_EXT)
AC_SUBST(STATIC_LIB_EXT)
AC_SUBST(PROFILED_LIB_EXT)
AC_SUBST(LDFLAG_DYNAMIC)
AC_SUBST(PRIVATE_LIBS_CMT)
dnl
dnl handle --enable-jbd-debug
dnl
AC_ARG_ENABLE([jbd-debug],
[  --enable-jbd-debug  	  enable journal debugging],
if test "$enableval" = "no"
then
	AC_MSG_RESULT([Disabling journal debugging])
else
	AC_DEFINE(CONFIG_JBD_DEBUG)
	AC_MSG_RESULT([Enabling journal debugging])
fi
,
AC_MSG_RESULT([Disabling journal debugging by default])
)
dnl
dnl handle --enable-blkid-debug
dnl
AC_ARG_ENABLE([blkid-debug],
[  --enable-blkid-debug    enable blkid debugging],
if test "$enableval" = "no"
then
	AC_MSG_RESULT([Disabling blkid debugging])
else
	AC_DEFINE(CONFIG_BLKID_DEBUG)
	AC_MSG_RESULT([Enabling blkid debugging])
fi
,
AC_MSG_RESULT([Disabling blkid debugging by default])
)
dnl
dnl handle --enable-testio-debug
dnl
AC_ARG_ENABLE([testio-debug],
[  --disable-testio-debug  disable the use of the test I/O manager for debugging],
if test "$enableval" = "no"
then
	AC_MSG_RESULT([Disabling testio debugging])
	TEST_IO_CMT="#"
else
	TEST_IO_CMT=
	AC_DEFINE(CONFIG_TESTIO_DEBUG)
	AC_MSG_RESULT([Enabling testio debugging])
fi
,
AC_MSG_RESULT([Enabling testio debugging by default])
AC_DEFINE(CONFIG_TESTIO_DEBUG)
TEST_IO_CMT=
)
AC_SUBST(TEST_IO_CMT)
dnl
dnl handle --disable-libuuid
dnl
PKG_PROG_PKG_CONFIG
LIBUUID=
DEPLIBUUID=
STATIC_LIBUUID=
DEPSTATIC_LIBUUID=
PROFILED_LIBUUID=
DEPPROFILED_LIBUUID=
UUID_CMT=
AC_ARG_ENABLE([libuuid],
[  --disable-libuuid	  do not build private uuid library],
if test "$enableval" = "no"
then
	if test -z "$PKG_CONFIG"; then
		AC_MSG_ERROR([pkg-config not installed; please install it.])
	fi

	AC_CHECK_LIB(uuid, uuid_generate,
		[LIBUUID=`$PKG_CONFIG --libs uuid`;
		 STATIC_LIBUUID=`$PKG_CONFIG --static --libs uuid`],
		[AC_MSG_ERROR([external uuid library not found])],
		[$LIBUUID])
	UUID_CMT=#
	AC_MSG_RESULT([Disabling private uuid library])
else
	LIBUUID='$(LIB)/libuuid'$LIB_EXT
	DEPLIBUUID=$LIBUUID
	STATIC_LIBUUID='$(LIB)/libuuid'$STATIC_LIB_EXT
	DEPSTATIC_LIBUUID=$STATIC_LIBUUID
	PROFILED_LIBUUID='$(LIB)/libuuid'$PROFILED_LIB_EXT
	DEPPROFILED_LIBUUID=$PROFILED_LIBUUID
	AC_MSG_RESULT([Enabling private uuid library])
fi
,
LIBUUID='$(LIB)/libuuid'$LIB_EXT
DEPLIBUUID=$LIBUUID
STATIC_LIBUUID='$(LIB)/libuuid'$STATIC_LIB_EXT
DEPSTATIC_LIBUUID=$STATIC_LIBUUID
PROFILED_LIBUUID='$(LIB)/libuuid'$PROFILED_LIB_EXT
DEPPROFILED_LIBUUID=$PROFILED_LIBUUID
AC_MSG_RESULT([Enabling private uuid library by default])
)
AC_SUBST(LIBUUID)
AC_SUBST(DEPLIBUUID)
AC_SUBST(STATIC_LIBUUID)
AC_SUBST(DEPSTATIC_LIBUUID)
AC_SUBST(PROFILED_LIBUUID)
AC_SUBST(DEPPROFILED_LIBUUID)
AC_SUBST(UUID_CMT)
dnl
dnl handle --disable-libblkid
dnl
PKG_PROG_PKG_CONFIG
LIBBLKID=
DEPLIBBLKID=
STATIC_LIBBLKID=
DEPSTATIC_LIBBLKID=
PROFILED_LIBBLKID=
DEPPROFILED_LIBBLKID=
BLKID_CMT=
AC_ARG_ENABLE([libblkid],
[  --disable-libblkid	  do not build private blkid library],
if test "$enableval" = "no"
then
	if test -z "$PKG_CONFIG"; then
		AC_MSG_ERROR([pkg-config not installed; please install it.])
	fi

	AC_CHECK_LIB(blkid, blkid_get_cache,
		[LIBBLKID=`$PKG_CONFIG --libs blkid`;
		 STATIC_LIBBLKID=`$PKG_CONFIG --static --libs blkid`],
		[AC_MSG_ERROR([external blkid library not found])],
		[$LIBBLKID])
	BLKID_CMT=#
	AC_MSG_RESULT([Disabling private blkid library])
else
	LIBBLKID='$(LIB)/libblkid'$LIB_EXT
	DEPLIBBLKID=$LIBBLKID
	STATIC_LIBBLKID='$(LIB)/libblkid'$STATIC_LIB_EXT
	DEPSTATIC_LIBBLKID=$STATIC_LIBBLKID
	PROFILED_LIBBLKID='$(LIB)/libblkid'$PROFILED_LIB_EXT
	DEPPROFILED_LIBBLKID=$PROFILED_LIBBLKID
	AC_DEFINE(CONFIG_BUILD_FINDFS)
	AC_MSG_RESULT([Enabling private blkid library])
fi
,
LIBBLKID='$(LIB)/libblkid'$LIB_EXT
DEPLIBBLKID=$LIBBLKID
STATIC_LIBBLKID='$(LIB)/libblkid'$STATIC_LIB_EXT
DEPSTATIC_LIBBLKID=$STATIC_LIBBLKID
PROFILED_LIBBLKID='$(LIB)/libblkid'$PROFILED_LIB_EXT
DEPPROFILED_LIBBLKID=$PROFILED_LIBBLKID
AC_DEFINE(CONFIG_BUILD_FINDFS)
AC_MSG_RESULT([Enabling private blkid library by default])
)
AC_SUBST(LIBBLKID)
AC_SUBST(DEPLIBBLKID)
AC_SUBST(STATIC_LIBBLKID)
AC_SUBST(DEPSTATIC_LIBBLKID)
AC_SUBST(PROFILED_LIBBLKID)
AC_SUBST(DEPPROFILED_LIBBLKID)
AC_SUBST(BLKID_CMT)
dnl
dnl handle --enable-debugfs
dnl
AC_ARG_ENABLE([debugfs],
[  --disable-debugfs   	  disable support of debugfs program],
if test "$enableval" = "no"
then
	AC_MSG_RESULT([Disabling debugfs support])
	DEBUGFS_CMT="#"
else
	DEBUGFS_CMT=
	AC_MSG_RESULT([Enabling debugfs support])
fi
,
AC_MSG_RESULT([Enabling debugfs support by default])
DEBUGFS_CMT=
)
AC_SUBST(DEBUGFS_CMT)
dnl
dnl handle --enable-imager
dnl
AC_ARG_ENABLE([imager],
[  --disable-imager   	  disable support of e2image program],
if test "$enableval" = "no"
then
	AC_MSG_RESULT([Disabling e2image support])
	IMAGER_CMT="#"
else
	IMAGER_CMT=
	AC_MSG_RESULT([Enabling e2image support])
fi
,
AC_MSG_RESULT([Enabling e2image support by default])
IMAGER_CMT=
)
AC_SUBST(IMAGER_CMT)
dnl
dnl handle --enable-resizer
dnl
AC_ARG_ENABLE([resizer],
[  --disable-resizer   	  disable support of e2resize program],
if test "$enableval" = "no"
then
	AC_MSG_RESULT([Disabling e2resize support])
	RESIZER_CMT="#"
else
	RESIZER_CMT=
	AC_MSG_RESULT([Enabling e2resize support])
fi
,
AC_MSG_RESULT([Enabling e2resize support by default])
RESIZER_CMT=
)
AC_SUBST(RESIZER_CMT)
dnl
dnl See whether to install the `fsck' wrapper program (that calls e2fsck)
dnl
AC_ARG_ENABLE([fsck],
[  --enable-fsck           build fsck wrapper program],
[if test "$enableval" = "no"
then
	FSCK_PROG='' FSCK_MAN=''
	AC_MSG_RESULT([Not building fsck wrapper])
else
	FSCK_PROG=fsck FSCK_MAN=fsck.8
	AC_MSG_RESULT([Building fsck wrapper])
fi]
,
[case "$host_os" in
  gnu*)
    FSCK_PROG='' FSCK_MAN=''
    AC_MSG_RESULT([Not building fsck wrapper by default])
    ;;
  *)
    FSCK_PROG=fsck FSCK_MAN=fsck.8
    AC_MSG_RESULT([Building fsck wrapper by default])
esac]
)
AC_SUBST(FSCK_PROG)
AC_SUBST(FSCK_MAN)
dnl
dnl See whether to install the `e2initrd-helper' program
dnl
AC_ARG_ENABLE([e2initrd-helper],
[  --enable-e2initrd-helper build e2initrd-helper program],
[if test "$enableval" = "no"
then
	E2INITRD_PROG='' E2INITRD_MAN=''
	AC_MSG_RESULT([Not building e2initrd helper])
else
	E2INITRD_PROG=e2initrd_helper E2INITRD_MAN=e2initrd_helper.8
	AC_MSG_RESULT([Building e2initrd helper])
fi]
,
E2INITRD_PROG=e2initrd_helper E2INITRD_MAN=e2initrd_helper.8
AC_MSG_RESULT([Building e2initrd helper by default])
)
AC_SUBST(E2INITRD_PROG)
AC_SUBST(E2INITRD_MAN)
dnl
dnl
dnl
AC_ARG_ENABLE([tls],
[  --disable-tls           disable use of thread local support],
[if test "$enableval" = "no"
then
	try_tls=""
	AC_MSG_RESULT([Disabling thread local support])
else
	try_tls="yes"
	AC_MSG_RESULT([Enabling thread local support])
fi]
,
if test -n "$WITH_DIET_LIBC"
then
	try_tls=""
	AC_MSG_RESULT([Diet libc does not support thread local support])
else
	try_tls="yes"
	AC_MSG_RESULT([Try using thread local support by default])
fi
)
if test "$try_tls" = "yes"
then
AX_TLS
fi
dnl
dnl
dnl
AC_ARG_ENABLE([uuidd],
[  --disable-uuidd         disable building the uuid daemon],
[if test "$enableval" = "no"
then
	AC_MSG_RESULT([Not building uuidd])
	UUIDD_CMT="#"
else
	AC_DEFINE(USE_UUIDD)
	UUIDD_CMT=""
	AC_MSG_RESULT([Building uuidd])
fi]
,
AC_DEFINE(USE_UUIDD)
UUIDD_CMT=""
AC_MSG_RESULT([Building uuidd by default])
)
AC_SUBST(UUIDD_CMT)
dnl
dnl
dnl
MAKEFILE_LIBRARY=$srcdir/lib/Makefile.library
AC_SUBST_FILE(MAKEFILE_LIBRARY)
dnl
dnl Add internationalization support, using gettext.
dnl
GETTEXT_PACKAGE=e2fsprogs
PACKAGE=e2fsprogs
VERSION="$E2FSPROGS_VERSION"
VERSION=0.14.1
AC_DEFINE_UNQUOTED(PACKAGE, "$PACKAGE")
AC_DEFINE_UNQUOTED(VERSION, "$VERSION")
AC_SUBST(GETTEXT_PACKAGE)
AC_SUBST(PACKAGE)
AC_SUBST(VERSION)

AM_GNU_GETTEXT
dnl
dnl End of configuration options
dnl
AC_SUBST(BINARY_TYPE)
AC_PROG_MAKE_SET
CHECK_GNU_MAKE
AC_PATH_PROG(LN, ln, ln)
AC_PROG_LN_S
AC_PATH_PROG(MV, mv, mv)
AC_PATH_PROG(CP, cp, cp)
AC_PATH_PROG(RM, rm, rm)
AC_PATH_PROG(CHMOD, chmod, :)
AC_PROG_AWK
AC_PROG_EGREP
AC_PATH_PROG(SED, sed, sed)
AC_PATH_PROG(PERL, perl, perl)
AC_PATH_PROG(LDCONFIG, ldconfig, :)
AC_CHECK_TOOL(AR, ar, ar)
AC_CHECK_TOOL(RANLIB, ranlib, :)
AC_CHECK_TOOL(STRIP, strip, :)
AC_CHECK_PROG(MAKEINFO, makeinfo, makeinfo, )
if test "_$MAKEINFO" = "_"; then
    MAKEINFO="@echo Makeinfo is missing. Info documentation will not be built.;true"
else
    case "$MAKEINFO" in
      */missing.*)
        AC_MSG_WARN([
*** Makeinfo is missing. Info documentation will not be built.])
        ;;
      *)
        ;;
    esac
fi
AC_SUBST(MAKEINFO)
AC_PROG_INSTALL
# See if we need a separate native compiler.
if test $cross_compiling = no; then
  BUILD_CC="$CC"
  AC_SUBST(BUILD_CC)
else
  AC_CHECK_PROGS(BUILD_CC, gcc cc)
fi
AC_CHECK_HEADERS(dirent.h errno.h getopt.h malloc.h mntent.h paths.h semaphore.h setjmp.h signal.h stdarg.h stdint.h stdlib.h termios.h termio.h unistd.h utime.h linux/fd.h linux/major.h net/if_dl.h netinet/in.h sys/disklabel.h sys/file.h sys/ioctl.h sys/mkdev.h sys/mman.h sys/prctl.h sys/queue.h sys/resource.h sys/select.h sys/socket.h sys/sockio.h sys/stat.h sys/syscall.h sys/sysmacros.h sys/time.h sys/types.h sys/un.h sys/wait.h)
AC_CHECK_HEADERS(sys/disk.h sys/mount.h,,,
[[
#if HAVE_SYS_QUEUE_H
#include <sys/queue.h>
#endif
]])
AC_CHECK_HEADERS(net/if.h,,,
[[
#if HAVE_SYS_TYPES_H
#include <sys/types.h>
#endif
#if HAVE_SYS_SOCKET
#include <sys/socket.h>
#endif
]])
AC_FUNC_VPRINTF
dnl Check to see if dirent has member d_reclen. On cygwin those d_reclen
dnl is not decleared.
AC_CHECK_MEMBER(struct dirent.d_reclen,[AC_DEFINE(HAVE_RECLEN_DIRENT)],,
		[#include <dirent.h>])
dnl Check to see if ssize_t was decleared
AC_CHECK_TYPE(ssize_t,[AC_DEFINE(HAVE_TYPE_SSIZE_T)],,
	      [#include <sys/types.h>])
dnl
dnl Check to see if llseek() is declared in unistd.h.  On some libc's 
dnl it is, and on others it isn't..... Thank you glibc developers....
dnl
AC_CHECK_DECL(llseek,[AC_DEFINE(HAVE_LLSEEK_PROTOTYPE)],,
	      [#include <unistd.h>])
dnl
dnl Check to see if lseek64() is declared in unistd.h.  Glibc's header files
dnl are so convoluted that I can't tell whether it will always be defined,
dnl and if it isn't defined while lseek64 is defined in the library, 
dnl disaster will strike.  
dnl
dnl Warning!  Use of --enable-gcc-wall may throw off this test.
dnl
dnl
AC_CHECK_DECL(lseek64,[AC_DEFINE(HAVE_LSEEK64_PROTOTYPE)],,
		[#define _LARGEFILE_SOURCE
		 #define _LARGEFILE64_SOURCE
		 #include <unistd.h>])
dnl
dnl Word sizes...
dnl
AC_CHECK_SIZEOF(short)
AC_CHECK_SIZEOF(int)
AC_CHECK_SIZEOF(long)
AC_CHECK_SIZEOF(long long)
SIZEOF_SHORT=$ac_cv_sizeof_short
SIZEOF_INT=$ac_cv_sizeof_int
SIZEOF_LONG=$ac_cv_sizeof_long
SIZEOF_LONG_LONG=$ac_cv_sizeof_long_long
AC_SUBST(SIZEOF_SHORT)
AC_SUBST(SIZEOF_INT)
AC_SUBST(SIZEOF_LONG)
AC_SUBST(SIZEOF_LONG_LONG)
AC_C_BIGENDIAN
BUILD_CC="$BUILD_CC" CPP="$CPP" /bin/sh $ac_aux_dir/parse-types.sh
ASM_TYPES_HEADER=./asm_types.h
AC_SUBST_FILE(ASM_TYPES_HEADER)
dnl
dnl Save the configuration #defines needed for the public ext2fs.h
dnl header file
dnl
echo "/* These defines are needed for the public ext2fs.h header file */" \
     > public_config.h
if grep HAVE_SYS_TYPES_H confdefs.h > tmp_config.$$; then
  uniq tmp_config.$$ >> public_config.h
else
  echo "#undef HAVE_SYS_TYPES_H" >> public_config.h
fi
if grep WORDS_BIGENDIAN confdefs.h > tmp_config.$$; then
  uniq tmp_config.$$ >> public_config.h
else
  echo "#undef WORDS_BIGENDIAN" >> public_config.h
fi
rm -f tmp_config.$$
PUBLIC_CONFIG_HEADER=./public_config.h
AC_SUBST_FILE(PUBLIC_CONFIG_HEADER)
dnl
dnl See if we have inttypes.h and if intptr_t is defined
dnl
AC_CHECK_HEADERS([inttypes.h])
AC_CHECK_TYPES(intptr_t)
dnl
dnl See if struct stat has a st_flags field, in which case we can get file
dnl flags somewhat portably.  Also check for the analogous setter, chflags().
dnl
AC_MSG_CHECKING(whether struct stat has a st_flags field)
AC_CACHE_VAL(e2fsprogs_cv_struct_st_flags,
	AC_TRY_COMPILE([#include <sys/stat.h>],
		[struct stat stat; stat.st_flags = 0;],
		[e2fsprogs_cv_struct_st_flags=yes],
		[e2fsprogs_cv_struct_st_flags=no]))
AC_MSG_RESULT($e2fsprogs_cv_struct_st_flags)
if test "$e2fsprogs_cv_struct_st_flags" = yes; then
  AC_MSG_CHECKING(whether st_flags field is useful)
  AC_CACHE_VAL(e2fsprogs_cv_struct_st_flags_immut,
	AC_TRY_COMPILE([#include <sys/stat.h>],
		[struct stat stat; stat.st_flags |= UF_IMMUTABLE;],
		[e2fsprogs_cv_struct_st_flags_immut=yes],
		[e2fsprogs_cv_struct_st_flags_immut=no]))
  AC_MSG_RESULT($e2fsprogs_cv_struct_st_flags_immut)
  if test "$e2fsprogs_cv_struct_st_flags_immut" = yes; then
	  AC_DEFINE(HAVE_STAT_FLAGS)
  fi
fi
dnl
dnl Check for the presence of SA_LEN
dnl
AC_CHECK_MEMBER(struct sockaddr.sa_len,
		AC_DEFINE_UNQUOTED(HAVE_SA_LEN,1,[Define if struct sockaddr contains sa_len]),,
	[#include <sys/types.h>
	 #include <sys/socket.h>])
dnl
<<<<<<< HEAD
AC_CHECK_FUNCS(chflags getrusage llseek lseek64 open64 fstat64 ftruncate64 getmntinfo strtoull strcasecmp srandom jrand48 fchown mallinfo fdatasync strnlen strptime strdup sysconf pathconf posix_memalign memalign valloc __secure_getenv prctl mmap utime setresuid setresgid usleep nanosleep getdtablesize getrlimit sync_file_range posix_fadvise fallocate)
=======
dnl This will add -lblkid to the AC_CHECK_FUNCS search if we are using
dnl the system-provided blkid library
dnl
if test -n "$BLKID_CMT"; then
  AC_SEARCH_LIBS([blkid_probe_all], [blkid])
fi
dnl
AC_CHECK_FUNCS(chflags getrusage llseek lseek64 open64 fstat64 ftruncate64 getmntinfo strtoull strcasecmp srandom jrand48 fchown mallinfo fdatasync strnlen strptime strdup sysconf pathconf posix_memalign memalign valloc __secure_getenv prctl mmap utime setresuid setresgid usleep nanosleep getdtablesize getrlimit blkid_probe_get_topology2)
>>>>>>> 695706ca
dnl
dnl Check to see if -lsocket is required (solaris) to make something
dnl that uses socket() to compile; this is needed for the UUID library
dnl
SOCKET_LIB=''
AC_CHECK_LIB(socket, socket, [SOCKET_LIB=-lsocket])
AC_SUBST(SOCKET_LIB)
dnl
dnl Check to see if libdl exists for the sake of dlopen
dnl
DLOPEN_LIB=''
AC_CHECK_LIB(dl, dlopen, 
[DLOPEN_LIB=-ldl
AC_DEFINE(HAVE_DLOPEN)])
AC_SUBST(DLOPEN_LIB)
dnl
dnl See if optreset exists
dnl
AC_MSG_CHECKING(for optreset)
AC_CACHE_VAL(ac_cv_have_optreset,
[AC_EGREP_HEADER(optreset, unistd.h,
  ac_cv_have_optreset=yes, ac_cv_have_optreset=no)])dnl
AC_MSG_RESULT($ac_cv_have_optreset)
if test $ac_cv_have_optreset = yes; then
  AC_DEFINE(HAVE_OPTRESET)
fi
dnl
dnl Test for sem_init, and which library it might require:
dnl
SEM_INIT_LIB=''
AC_CHECK_FUNC(sem_init, ,
  AC_CHECK_LIB(pthread, sem_init,
  	AC_DEFINE(HAVE_SEM_INIT)
  	SEM_INIT_LIB=-lpthread,
  AC_CHECK_LIB(rt, sem_init,
  	AC_DEFINE(HAVE_SEM_INIT)
  	SEM_INIT_LIB=-lrt,
  AC_CHECK_LIB(posix4, sem_init,
  	AC_DEFINE(HAVE_SEM_INIT)
  	SEM_INIT_LIB=-lposix4))))dnl
AC_SUBST(SEM_INIT_LIB)
dnl
dnl Check for unified diff
dnl
AC_MSG_CHECKING(for unified diff option)
if diff -u $0 $0 > /dev/null 2>&1 ; then
   UNI_DIFF_OPTS=-u
else
   UNI_DIFF_OPTS=-c
fi
AC_MSG_RESULT($UNI_DIFF_OPTS)
AC_SUBST(UNI_DIFF_OPTS)
dnl
dnl We use the EXT2 ioctls only under Linux
dnl
case "$host_os" in
linux*)
	AC_DEFINE(HAVE_EXT2_IOCTLS)
	;;
esac
dnl
dnl OS-specific uncomment control
dnl
LINUX_CMT="#"
CYGWIN_CMT="#"
UNIX_CMT=
case "$host_os" in
linux*)
	LINUX_CMT=
	;;
cygwin)
	CYGWIN_CMT=
	UNIX_CMT="#"
	;;
esac
AC_SUBST(LINUX_CMT)
AC_SUBST(CYGWIN_CMT)
AC_SUBST(UNIX_CMT)
dnl
dnl Linux and Hurd places root files in the / by default
dnl
case "$host_os" in
linux* | gnu* | k*bsd*-gnu)
	if test "$prefix" = NONE -a "$root_prefix" = NONE ; then
		root_prefix="";
		AC_MSG_RESULT([On $host_os systems, root_prefix defaults to ''])
	fi
	;;
esac
dnl
dnl On Linux/hurd, force the prefix to be /usr
dnl
case "$host_os" in
linux* | gnu* | k*bsd*-gnu)
	if test "$prefix" = NONE ; then
		prefix="/usr";
		AC_MSG_RESULT([On $host_os systems, prefix defaults to /usr])
		if test "$mandir" = '${prefix}/man' ; then
			AC_MSG_RESULT([...and mandir defaults to /usr/share/man])
			mandir=/usr/share/man
		fi
	fi
;;
esac
if test "$root_prefix" = NONE ; then
	if test "$prefix" = NONE ; then
		root_prefix="$ac_default_prefix"
	else
		root_prefix="$prefix"
	fi
	root_bindir=$bindir
	root_sbindir=$sbindir
	root_libdir=$libdir
	root_sysconfdir=$sysconfdir
else
	root_bindir='${root_prefix}/bin'
	root_sbindir='${root_prefix}/sbin'
	root_libdir='${root_prefix}/lib'
	root_sysconfdir='${root_prefix}/etc'
fi
if test "$bindir" != '${exec_prefix}/bin'; then
    root_bindir=$bindir
    AC_MSG_RESULT([Setting root_bindir to $root_bindir])
fi
if test "$sbindir" != '${exec_prefix}/sbin'; then
    root_sbindir=$sbindir
    AC_MSG_RESULT([Setting root_sbindir to $root_sbindir])
fi
if test "$libdir" != '${exec_prefix}/lib'; then
    root_libdir=$libdir
    AC_MSG_RESULT([Setting root_libdir to $root_libdir])
fi
if test "$sysconfdir" != '${prefix}/etc'; then
    root_sysconfdir=$sysconfdir
    AC_MSG_RESULT([Setting root_sysconfdir to $root_sysconfdir])
fi
AC_SUBST(root_prefix)
AC_SUBST(root_bindir)
AC_SUBST(root_sbindir)
AC_SUBST(root_libdir)
AC_SUBST(root_sysconfdir)
dnl
dnl See if -static works.
dnl
AC_MSG_CHECKING([whether linker accepts -static])
AC_CACHE_VAL(ac_cv_e2fsprogs_use_static,
[SAVE_LDFLAGS=$LDFLAGS; LDFLAGS="$LDFLAGS -static"
AC_TRY_LINK([#include <stdio.h>],[fflush(stdout);],
 ac_cv_e2fsprogs_use_static=yes, ac_cv_e2fsprogs_use_static=no)
LDFLAGS=$SAVE_LDFLAGS])
dnl
dnl Regardless of how the test turns out, Solaris doesn't handle -static
dnl This is caused by the socket library requiring the nsl library, which
dnl requires the -dl library, which only works for dynamically linked 
dnl programs.  It basically means you can't have statically linked programs
dnl which use the network under Solaris.  
dnl
case "$host_os" in
solaris2.*)
	ac_cv_e2fsprogs_use_static=no	
;;
esac
AC_MSG_RESULT($ac_cv_e2fsprogs_use_static)
LDFLAG_STATIC=
if test $ac_cv_e2fsprogs_use_static = yes; then
	LDFLAG_STATIC=-static
fi
AC_SUBST(LDFLAG_STATIC)
dnl
dnl Work around mysterious Darwin / GNU libintl problem
dnl (__asm__ redirection doesn't work for some mysterious reason.  Looks like
dnl Apple hacked gcc somehow?)
dnl
case "$host_os" in
darwin*)
	AC_MSG_RESULT([Using Apple Darwin / GNU libintl workaround])
	AC_DEFINE(_INTL_REDIRECT_MACROS)
	;;
esac
dnl
dnl Make the ss and et directories work correctly.
dnl
SS_DIR=`cd ${srcdir}/lib/ss; pwd`
ET_DIR=`cd ${srcdir}/lib/et; pwd`
AC_SUBST(SS_DIR)
AC_SUBST(ET_DIR)
dnl
dnl Only try to run the test suite if we're not cross compiling.
dnl
if test "$cross_compiling" = yes ; then
  DO_TEST_SUITE=
else
  DO_TEST_SUITE=check
fi
AC_SUBST(DO_TEST_SUITE)
dnl
dnl Only include the intl include files if we're building with them
dnl 
INTL_FLAGS=
if test "$USE_INCLUDED_LIBINTL" = "yes" ; then
	INTL_FLAGS='-I$(top_builddir)/intl -I$(top_srcdir)/intl'
fi
AC_SUBST(INTL_FLAGS)
dnl
dnl Build CFLAGS
dnl
if test $cross_compiling = no; then
   BUILD_CFLAGS="$CFLAGS"
   BUILD_LDFLAGS="$LDFLAGS"
else
   BUILD_CFLAGS=
   BUILD_LDFLAGS=
fi
AC_SUBST(BUILD_CFLAGS)
AC_SUBST(BUILD_LDFLAGS)
dnl
dnl Make our output files, being sure that we create the some miscellaneous 
dnl directories
dnl
test -d lib || mkdir lib
test -d include || mkdir include
test -d include/linux || mkdir include/linux
test -d include/asm || mkdir include/asm
for i in MCONFIG Makefile e2fsprogs.spec \
	util/Makefile util/subst.conf util/gen-tarball \
	lib/et/Makefile lib/ss/Makefile lib/e2p/Makefile \
	lib/ext2fs/Makefile lib/ext2fs/ext2_types.h \
	lib/uuid/Makefile lib/uuid/uuid_types.h \
	lib/blkid/Makefile lib/blkid/blkid_types.h \
	lib/ss/ss.pc lib/uuid/uuid.pc lib/et/com_err.pc \
	lib/e2p/e2p.pc lib/blkid/blkid.pc lib/ext2fs/ext2fs.pc \
	misc/Makefile ext2ed/Makefile e2fsck/Makefile \
	debugfs/Makefile tests/Makefile tests/progs/Makefile \
	resize/Makefile doc/Makefile intl/Makefile \
	intl/libgnuintl.h po/Makefile.in ; do
	if test -d `dirname ${srcdir}/$i` ; then
		outlist="$outlist $i"
	fi
done
AC_OUTPUT($outlist)
if test -f util/gen-tarball; then chmod +x util/gen-tarball; fi<|MERGE_RESOLUTION|>--- conflicted
+++ resolved
@@ -802,9 +802,6 @@
 	[#include <sys/types.h>
 	 #include <sys/socket.h>])
 dnl
-<<<<<<< HEAD
-AC_CHECK_FUNCS(chflags getrusage llseek lseek64 open64 fstat64 ftruncate64 getmntinfo strtoull strcasecmp srandom jrand48 fchown mallinfo fdatasync strnlen strptime strdup sysconf pathconf posix_memalign memalign valloc __secure_getenv prctl mmap utime setresuid setresgid usleep nanosleep getdtablesize getrlimit sync_file_range posix_fadvise fallocate)
-=======
 dnl This will add -lblkid to the AC_CHECK_FUNCS search if we are using
 dnl the system-provided blkid library
 dnl
@@ -812,8 +809,7 @@
   AC_SEARCH_LIBS([blkid_probe_all], [blkid])
 fi
 dnl
-AC_CHECK_FUNCS(chflags getrusage llseek lseek64 open64 fstat64 ftruncate64 getmntinfo strtoull strcasecmp srandom jrand48 fchown mallinfo fdatasync strnlen strptime strdup sysconf pathconf posix_memalign memalign valloc __secure_getenv prctl mmap utime setresuid setresgid usleep nanosleep getdtablesize getrlimit blkid_probe_get_topology2)
->>>>>>> 695706ca
+AC_CHECK_FUNCS(chflags getrusage llseek lseek64 open64 fstat64 ftruncate64 getmntinfo strtoull strcasecmp srandom jrand48 fchown mallinfo fdatasync strnlen strptime strdup sysconf pathconf posix_memalign memalign valloc __secure_getenv prctl mmap utime setresuid setresgid usleep nanosleep getdtablesize getrlimit sync_file_range posix_fadvise fallocate blkid_probe_get_topology2)
 dnl
 dnl Check to see if -lsocket is required (solaris) to make something
 dnl that uses socket() to compile; this is needed for the UUID library
