--- conflicted
+++ resolved
@@ -37,16 +37,15 @@
 #include "ext2fs/ext2fs.h"
 #include "e2freefrag.h"
 
-<<<<<<< HEAD
 #if defined(HAVE_EXT2_IOCTLS) && !defined(DEBUGFS)
 # ifdef HAVE_LINUX_FSMAP_H
 #  include <linux/fsmap.h>
 # endif
 # include "fsmap.h"
-=======
+#endif
+
 #ifndef PATH_MAX
 #define PATH_MAX 4096
->>>>>>> eed9d845
 #endif
 
 static void usage(const char *prog)
