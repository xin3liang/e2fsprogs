--- conflicted
+++ resolved
@@ -1470,15 +1470,6 @@
 	}
 
 	if (FEATURE_ON(E2P_FEATURE_INCOMPAT, EXT4_FEATURE_INCOMPAT_ENCRYPT)) {
-<<<<<<< HEAD
-		if (ext2fs_has_feature_casefold(sb)) {
-			fputs(_("Cannot enable encrypt feature on filesystems "
-				"with the casefold feature enabled.\n"),
-			      stderr);
-			return 1;
-		}
-=======
->>>>>>> e1af9546
 		fs->super->s_encrypt_algos[0] =
 			EXT4_ENCRYPTION_MODE_AES_256_XTS;
 		fs->super->s_encrypt_algos[1] =
@@ -1528,18 +1519,6 @@
 				return 1;
 			rewrite_checksums = REWRITE_ALL;
 		}
-	}
-
-	if (FEATURE_ON(E2P_FEATURE_INCOMPAT, EXT4_FEATURE_INCOMPAT_CASEFOLD)) {
-		if (ext2fs_has_feature_encrypt(sb)) {
-			fputs(_("Cannot enable casefold feature on filesystems "
-				"with the encrypt feature enabled.\n"),
-			      stderr);
-			return 1;
-		}
-
-		sb->s_encoding = EXT4_ENC_UTF8_12_1;
-		sb->s_encoding_flags = e2p_get_encoding_flags(sb->s_encoding);
 	}
 
 	if (sb->s_rev_level == EXT2_GOOD_OLD_REV &&
