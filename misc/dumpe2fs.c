/*
 * dumpe2fs.c		- List the control structures of a second
 *			  extended filesystem
 *
 * Copyright (C) 1992, 1993, 1994  Remy Card <card@masi.ibp.fr>
 *                                 Laboratoire MASI, Institut Blaise Pascal
 *                                 Universite Pierre et Marie Curie (Paris VI)
 *
 * Copyright 1995, 1996, 1997 by Theodore Ts'o.
 *
 * %Begin-Header%
 * This file may be redistributed under the terms of the GNU Public
 * License.
 * %End-Header%
 */

/*
 * History:
 * 94/01/09	- Creation
 * 94/02/27	- Ported to use the ext2fs library
 */

#ifdef HAVE_GETOPT_H
#include <getopt.h>
#else
extern char *optarg;
extern int optind;
#endif
#include <fcntl.h>
#include <stdio.h>
#include <stdlib.h>
#include <string.h>
#include <unistd.h>

#include "ext2fs/ext2_fs.h"

#include "ext2fs/ext2fs.h"
#include "e2p/e2p.h"
#include "jfs_user.h"
#include <uuid/uuid.h>

#include "../version.h"
#include "nls-enable.h"

#define in_use(m, x)	(ext2fs_test_bit ((x), (m)))

const char * program_name = "dumpe2fs";
char * device_name = NULL;
int hex_format = 0;

static void usage(void)
{
	fprintf (stderr, _("Usage: %s [-bfhixV] [-o superblock=<num>] "
		 "[-o blocksize=<num>] device\n"), program_name);
	exit (1);
}

static void print_number(unsigned long num)
{
	if (hex_format)
		printf("0x%04lx", num);
	else
		printf("%lu", num);
}

static void print_range(unsigned long long a, unsigned long long b)
{
	if (hex_format)
		printf("0x%llx-0x%llx", a, b);
	else
		printf("%llu-%llu", a, b);
}

static void print_free (unsigned long group, char * bitmap,
			unsigned long nbytes, unsigned long offset)
{
	int p = 0;
	unsigned long i;
	unsigned long j;

	offset += group * nbytes;
	for (i = 0; i < nbytes; i++)
		if (!in_use (bitmap, i))
		{
			if (p)
				printf (", ");
			print_number(i + offset);
			for (j = i; j < nbytes && !in_use (bitmap, j); j++)
				;
			if (--j != i) {
				fputc('-', stdout);
				print_number(j + offset);
				i = j;
			}
			p = 1;
		}
}

static void print_bg_opt(int bg_flags, int mask,
			  const char *str, int *first)
{
	if (bg_flags & mask) {
		if (*first) {
			fputs(" [", stdout);
			*first = 0;
		} else
			fputs(", ", stdout);
		fputs(str, stdout);
	}
}
static void print_bg_opts(ext2_filsys fs, dgrp_t i)
{
	int first = 1, bg_flags = 0;

	if (fs->super->s_feature_ro_compat & EXT4_FEATURE_RO_COMPAT_GDT_CSUM)
		bg_flags = ext2fs_bg_flags(fs, i);

	print_bg_opt(bg_flags, EXT2_BG_INODE_UNINIT, "INODE_UNINIT",
 		     &first);
	print_bg_opt(bg_flags, EXT2_BG_BLOCK_UNINIT, "BLOCK_UNINIT",
 		     &first);
	print_bg_opt(bg_flags, EXT2_BG_INODE_ZEROED, "ITABLE_ZEROED",
 		     &first);
	if (!first)
		fputc(']', stdout);
	fputc('\n', stdout);
}

static void print_bg_rel_offset(ext2_filsys fs, blk64_t block, int itable,
				blk64_t first_block, blk64_t last_block)
{
	if ((block >= first_block) && (block <= last_block)) {
		if (itable && block == first_block)
			return;
		printf(" (+%u)", (unsigned)(block - first_block));
	} else if (fs->super->s_feature_incompat &
		   EXT4_FEATURE_INCOMPAT_FLEX_BG) {
		dgrp_t flex_grp = ext2fs_group_of_blk(fs, block);
		printf(" (bg #%u + %u)", flex_grp,
		       (unsigned)(block-ext2fs_group_first_block(fs,flex_grp)));
	}
}

static void list_desc (ext2_filsys fs)
{
	unsigned long i;
<<<<<<< HEAD
	long diff;
	blk64_t	first_block, last_block;
	blk64_t	super_blk, old_desc_blk, new_desc_blk;
=======
	blk_t	first_block, last_block;
	blk_t	super_blk, old_desc_blk, new_desc_blk;
>>>>>>> d085f61f
	char *block_bitmap=NULL, *inode_bitmap=NULL;
	int inode_blocks_per_group, old_desc_blocks, reserved_gdt;
	int		block_nbytes, inode_nbytes;
	int has_super;
	blk64_t		blk_itr = fs->super->s_first_data_block;
	ext2_ino_t	ino_itr = 1;

	block_nbytes = EXT2_BLOCKS_PER_GROUP(fs->super) / 8;
	inode_nbytes = EXT2_INODES_PER_GROUP(fs->super) / 8;

	if (fs->block_map)
		block_bitmap = malloc(block_nbytes);
	if (fs->inode_map)
		inode_bitmap = malloc(inode_nbytes);

	inode_blocks_per_group = ((fs->super->s_inodes_per_group *
				   EXT2_INODE_SIZE(fs->super)) +
				  EXT2_BLOCK_SIZE(fs->super) - 1) /
				 EXT2_BLOCK_SIZE(fs->super);
	reserved_gdt = fs->super->s_reserved_gdt_blocks;
	fputc('\n', stdout);
	first_block = fs->super->s_first_data_block;
	if (fs->super->s_feature_incompat & EXT2_FEATURE_INCOMPAT_META_BG)
		old_desc_blocks = fs->super->s_first_meta_bg;
	else
		old_desc_blocks = fs->desc_blocks;
	for (i = 0; i < fs->group_desc_count; i++) {
		first_block = ext2fs_group_first_block2(fs, i);
		last_block = ext2fs_group_last_block2(fs, i);

		ext2fs_super_and_bgd_loc2(fs, i, &super_blk,
					  &old_desc_blk, &new_desc_blk, 0);

		printf (_("Group %lu: (Blocks "), i);
		print_range(first_block, last_block);
		fputs(")", stdout);
		print_bg_opts(fs, i);
		if (fs->super->s_feature_ro_compat & EXT4_FEATURE_RO_COMPAT_GDT_CSUM)
			printf(_("  Checksum 0x%04x, unused inodes %u\n"),
			       ext2fs_bg_checksum(fs, i),
			       ext2fs_bg_itable_unused(fs, i));
		has_super = ((i==0) || super_blk);
		if (has_super) {
			printf (_("  %s superblock at "),
				i == 0 ? _("Primary") : _("Backup"));
			print_number(super_blk);
		}
		if (old_desc_blk) {
			printf(_(", Group descriptors at "));
			print_range(old_desc_blk,
				    old_desc_blk + old_desc_blocks - 1);
			if (reserved_gdt) {
				printf(_("\n  Reserved GDT blocks at "));
				print_range(old_desc_blk + old_desc_blocks,
					    old_desc_blk + old_desc_blocks +
					    reserved_gdt - 1);
			}
		} else if (new_desc_blk) {
			fputc(has_super ? ',' : ' ', stdout);
			printf(_(" Group descriptor at "));
			print_number(new_desc_blk);
			has_super++;
		}
		if (has_super)
			fputc('\n', stdout);
		fputs(_("  Block bitmap at "), stdout);
<<<<<<< HEAD
		print_number(ext2fs_block_bitmap_loc(fs, i));
		diff = ext2fs_block_bitmap_loc(fs, i) - first_block;
		if (diff >= 0)
			printf(" (+%ld)", diff);
		fputs(_(", Inode bitmap at "), stdout);
		print_number(ext2fs_inode_bitmap_loc(fs, i));
		diff = ext2fs_inode_bitmap_loc(fs, i) - first_block;
		if (diff >= 0)
			printf(" (+%ld)", diff);
=======
		print_number(fs->group_desc[i].bg_block_bitmap);
		print_bg_rel_offset(fs, fs->group_desc[i].bg_block_bitmap, 0,
				    first_block, last_block);

		fputs(_(", Inode bitmap at "), stdout);
		print_number(fs->group_desc[i].bg_inode_bitmap);
		print_bg_rel_offset(fs, fs->group_desc[i].bg_inode_bitmap, 0,
				    first_block, last_block);

>>>>>>> d085f61f
		fputs(_("\n  Inode table at "), stdout);
		print_range(ext2fs_inode_table_loc(fs, i),
			    ext2fs_inode_table_loc(fs, i) +
			    inode_blocks_per_group - 1);
<<<<<<< HEAD
		diff = ext2fs_inode_table_loc(fs, i) - first_block;
		if (diff > 0)
			printf(" (+%ld)", diff);
=======
		print_bg_rel_offset(fs, fs->group_desc[i].bg_inode_table, 1,
				    first_block, last_block);

>>>>>>> d085f61f
		printf (_("\n  %u free blocks, %u free inodes, "
			  "%u directories%s"),
			ext2fs_bg_free_blocks_count(fs, i),
			ext2fs_bg_free_inodes_count(fs, i),
			ext2fs_bg_used_dirs_count(fs, i),
			ext2fs_bg_itable_unused(fs, i) ? "" : "\n");
		if (ext2fs_bg_itable_unused(fs, i))
			printf (_(", %u unused inodes\n"),
				ext2fs_bg_itable_unused(fs, i));
		if (block_bitmap) {
			fputs(_("  Free blocks: "), stdout);
			ext2fs_get_block_bitmap_range2(fs->block_map,
				 blk_itr, block_nbytes << 3, block_bitmap);
			print_free (i, block_bitmap,
				    fs->super->s_blocks_per_group,
				    fs->super->s_first_data_block);
			fputc('\n', stdout);
			blk_itr += fs->super->s_blocks_per_group;
		}
		if (inode_bitmap) {
			fputs(_("  Free inodes: "), stdout);
			ext2fs_get_inode_bitmap_range2(fs->inode_map,
				 ino_itr, inode_nbytes << 3, inode_bitmap);
			print_free (i, inode_bitmap,
				    fs->super->s_inodes_per_group, 1);
			fputc('\n', stdout);
			ino_itr += fs->super->s_inodes_per_group;
		}
	}
	if (block_bitmap)
		free(block_bitmap);
	if (inode_bitmap)
		free(inode_bitmap);
}

static void list_bad_blocks(ext2_filsys fs, int dump)
{
	badblocks_list		bb_list = 0;
	badblocks_iterate	bb_iter;
	blk_t			blk;
	errcode_t		retval;
	const char		*header, *fmt;

	retval = ext2fs_read_bb_inode(fs, &bb_list);
	if (retval) {
		com_err("ext2fs_read_bb_inode", retval, 0);
		return;
	}
	retval = ext2fs_badblocks_list_iterate_begin(bb_list, &bb_iter);
	if (retval) {
		com_err("ext2fs_badblocks_list_iterate_begin", retval,
			_("while printing bad block list"));
		return;
	}
	if (dump) {
		header = fmt = "%u\n";
	} else {
		header =  _("Bad blocks: %u");
		fmt = ", %u";
	}
	while (ext2fs_badblocks_list_iterate(bb_iter, &blk)) {
		printf(header ? header : fmt, blk);
		header = 0;
	}
	ext2fs_badblocks_list_iterate_end(bb_iter);
	if (!dump)
		fputc('\n', stdout);
	ext2fs_badblocks_list_free(bb_list);
}

static void print_inline_journal_information(ext2_filsys fs)
{
	journal_superblock_t	*jsb;
	struct ext2_inode	inode;
	ext2_file_t		journal_file;
	errcode_t		retval;
	ino_t			ino = fs->super->s_journal_inum;
	char			buf[1024];
	__u32			*mask_ptr, mask, m;
	int			i, j, size, printed = 0;

	retval = ext2fs_read_inode(fs, ino,  &inode);
	if (retval) {
		com_err(program_name, retval,
			_("while reading journal inode"));
		exit(1);
	}
	retval = ext2fs_file_open2(fs, ino, &inode, 0, &journal_file);
	if (retval) {
		com_err(program_name, retval,
			_("while opening journal inode"));
		exit(1);
	}
	retval = ext2fs_file_read(journal_file, buf, sizeof(buf), 0);
	if (retval) {
		com_err(program_name, retval,
			_("while reading journal super block"));
		exit(1);
	}
	ext2fs_file_close(journal_file);
	jsb = (journal_superblock_t *) buf;
	if (be32_to_cpu(jsb->s_header.h_magic) != JFS_MAGIC_NUMBER) {
		fprintf(stderr,
			"Journal superblock magic number invalid!\n");
		exit(1);
	}
	printf(_("Journal features:        "));
	for (i=0, mask_ptr=&jsb->s_feature_compat; i <3; i++,mask_ptr++) {
		mask = be32_to_cpu(*mask_ptr);
		for (j=0,m=1; j < 32; j++, m<<=1) {
			if (mask & m) {
				printf(" %s", e2p_jrnl_feature2string(i, m));
				printed++;
			}
		}
	}
	if (printed == 0)
		printf(" (none)");
	printf("\n");
	fputs(_("Journal size:             "), stdout);
	if ((fs->super->s_feature_ro_compat &
	     EXT4_FEATURE_RO_COMPAT_HUGE_FILE) &&
	    (inode.i_flags & EXT4_HUGE_FILE_FL))
		size = inode.i_blocks / (fs->blocksize / 1024);
	else
		size = inode.i_blocks >> 1;
	if (size < 8192)
		printf("%uk\n", size);
	else
		printf("%uM\n", size >> 10);
	printf(_("Journal length:           %u\n"
		 "Journal sequence:         0x%08x\n"
		 "Journal start:            %u\n"),
	       (unsigned int)ntohl(jsb->s_maxlen),
	       (unsigned int)ntohl(jsb->s_sequence),
	       (unsigned int)ntohl(jsb->s_start));
}

static void print_journal_information(ext2_filsys fs)
{
	errcode_t	retval;
	char		buf[1024];
	char		str[80];
	unsigned int	i;
	journal_superblock_t	*jsb;

	/* Get the journal superblock */
	if ((retval = io_channel_read_blk64(fs->io, fs->super->s_first_data_block+1, -1024, buf))) {
		com_err(program_name, retval,
			_("while reading journal superblock"));
		exit(1);
	}
	jsb = (journal_superblock_t *) buf;
	if ((jsb->s_header.h_magic != (unsigned) ntohl(JFS_MAGIC_NUMBER)) ||
	    (jsb->s_header.h_blocktype !=
	     (unsigned) ntohl(JFS_SUPERBLOCK_V2))) {
		com_err(program_name, 0,
			_("Couldn't find journal superblock magic numbers"));
		exit(1);
	}

	printf(_("\nJournal block size:       %u\n"
		 "Journal length:           %u\n"
		 "Journal first block:      %u\n"
		 "Journal sequence:         0x%08x\n"
		 "Journal start:            %u\n"
		 "Journal number of users:  %u\n"),
	       (unsigned int)ntohl(jsb->s_blocksize),  (unsigned int)ntohl(jsb->s_maxlen),
	       (unsigned int)ntohl(jsb->s_first), (unsigned int)ntohl(jsb->s_sequence),
	       (unsigned int)ntohl(jsb->s_start), (unsigned int)ntohl(jsb->s_nr_users));

	for (i=0; i < ntohl(jsb->s_nr_users); i++) {
		uuid_unparse(&jsb->s_users[i*16], str);
		printf(i ? "                          %s\n"
		       : _("Journal users:            %s\n"),
		       str);
	}
}

static void parse_extended_opts(const char *opts, blk64_t *superblock,
				int *blocksize)
{
	char	*buf, *token, *next, *p, *arg, *badopt = 0;
	int	len;
	int	do_usage = 0;

	len = strlen(opts);
	buf = malloc(len+1);
	if (!buf) {
		fprintf(stderr,
			_("Couldn't allocate memory to parse options!\n"));
		exit(1);
	}
	strcpy(buf, opts);
	for (token = buf; token && *token; token = next) {
		p = strchr(token, ',');
		next = 0;
		if (p) {
			*p = 0;
			next = p+1;
		}
		arg = strchr(token, '=');
		if (arg) {
			*arg = 0;
			arg++;
		}
		if (strcmp(token, "superblock") == 0 ||
		    strcmp(token, "sb") == 0) {
			if (!arg) {
				do_usage++;
				badopt = token;
				continue;
			}
			*superblock = strtoul(arg, &p, 0);
			if (*p) {
				fprintf(stderr,
					_("Invalid superblock parameter: %s\n"),
					arg);
				do_usage++;
				continue;
			}
		} else if (strcmp(token, "blocksize") == 0 ||
			   strcmp(token, "bs") == 0) {
			if (!arg) {
				do_usage++;
				badopt = token;
				continue;
			}
			*blocksize = strtoul(arg, &p, 0);
			if (*p) {
				fprintf(stderr,
					_("Invalid blocksize parameter: %s\n"),
					arg);
				do_usage++;
				continue;
			}
		} else {
			do_usage++;
			badopt = token;
		}
	}
	if (do_usage) {
		fprintf(stderr, _("\nBad extended option(s) specified: %s\n\n"
			"Extended options are separated by commas, "
			"and may take an argument which\n"
			"\tis set off by an equals ('=') sign.\n\n"
			"Valid extended options are:\n"
			"\tsuperblock=<superblock number>\n"
			"\tblocksize=<blocksize>\n"),
			badopt ? badopt : "");
		free(buf);
		exit(1);
	}
	free(buf);
}

int main (int argc, char ** argv)
{
	errcode_t	retval;
	ext2_filsys	fs;
	int		print_badblocks = 0;
	blk64_t		use_superblock = 0;
	int		use_blocksize = 0;
	int		image_dump = 0;
	int		force = 0;
	int		flags;
	int		header_only = 0;
	int		c;

#ifdef ENABLE_NLS
	setlocale(LC_MESSAGES, "");
	setlocale(LC_CTYPE, "");
	bindtextdomain(NLS_CAT_NAME, LOCALEDIR);
	textdomain(NLS_CAT_NAME);
#endif
	add_error_table(&et_ext2_error_table);
	fprintf (stderr, "dumpe2fs %s (%s)\n", E2FSPROGS_VERSION,
		 E2FSPROGS_DATE);
	if (argc && *argv)
		program_name = *argv;

	while ((c = getopt (argc, argv, "bfhixVo:")) != EOF) {
		switch (c) {
		case 'b':
			print_badblocks++;
			break;
		case 'f':
			force++;
			break;
		case 'h':
			header_only++;
			break;
		case 'i':
			image_dump++;
			break;
		case 'o':
			parse_extended_opts(optarg, &use_superblock,
					    &use_blocksize);
			break;
		case 'V':
			/* Print version number and exit */
			fprintf(stderr, _("\tUsing %s\n"),
				error_message(EXT2_ET_BASE));
			exit(0);
		case 'x':
			hex_format++;
			break;
		default:
			usage();
		}
	}
	if (optind > argc - 1)
		usage();
	device_name = argv[optind++];
	flags = EXT2_FLAG_JOURNAL_DEV_OK | EXT2_FLAG_SOFTSUPP_FEATURES | EXT2_FLAG_64BITS;
	if (force)
		flags |= EXT2_FLAG_FORCE;
	if (image_dump)
		flags |= EXT2_FLAG_IMAGE_FILE;

	if (use_superblock && !use_blocksize) {
		for (use_blocksize = EXT2_MIN_BLOCK_SIZE;
		     use_blocksize <= EXT2_MAX_BLOCK_SIZE;
		     use_blocksize *= 2) {
			retval = ext2fs_open (device_name, flags,
					      use_superblock,
					      use_blocksize, unix_io_manager,
					      &fs);
			if (!retval)
				break;
		}
	} else
		retval = ext2fs_open (device_name, flags, use_superblock,
				      use_blocksize, unix_io_manager, &fs);
	if (retval) {
		com_err (program_name, retval, _("while trying to open %s"),
			 device_name);
		printf (_("Couldn't find valid filesystem superblock.\n"));
		exit (1);
	}
	if (print_badblocks) {
		list_bad_blocks(fs, 1);
	} else {
		list_super (fs->super);
		if (fs->super->s_feature_incompat &
		      EXT3_FEATURE_INCOMPAT_JOURNAL_DEV) {
			print_journal_information(fs);
			ext2fs_close(fs);
			exit(0);
		}
		if ((fs->super->s_feature_compat &
		     EXT3_FEATURE_COMPAT_HAS_JOURNAL) &&
		    (fs->super->s_journal_inum != 0))
			print_inline_journal_information(fs);
		list_bad_blocks(fs, 0);
		if (header_only) {
			ext2fs_close (fs);
			exit (0);
		}
		retval = ext2fs_read_bitmaps (fs);
		list_desc (fs);
		if (retval) {
			printf(_("\n%s: %s: error reading bitmaps: %s\n"),
			       program_name, device_name,
			       error_message(retval));
		}
	}
	ext2fs_close (fs);
	remove_error_table(&et_ext2_error_table);
	exit (0);
}<|MERGE_RESOLUTION|>--- conflicted
+++ resolved
@@ -144,14 +144,8 @@
 static void list_desc (ext2_filsys fs)
 {
 	unsigned long i;
-<<<<<<< HEAD
-	long diff;
 	blk64_t	first_block, last_block;
 	blk64_t	super_blk, old_desc_blk, new_desc_blk;
-=======
-	blk_t	first_block, last_block;
-	blk_t	super_blk, old_desc_blk, new_desc_blk;
->>>>>>> d085f61f
 	char *block_bitmap=NULL, *inode_bitmap=NULL;
 	int inode_blocks_per_group, old_desc_blocks, reserved_gdt;
 	int		block_nbytes, inode_nbytes;
@@ -218,40 +212,19 @@
 		if (has_super)
 			fputc('\n', stdout);
 		fputs(_("  Block bitmap at "), stdout);
-<<<<<<< HEAD
 		print_number(ext2fs_block_bitmap_loc(fs, i));
-		diff = ext2fs_block_bitmap_loc(fs, i) - first_block;
-		if (diff >= 0)
-			printf(" (+%ld)", diff);
+		print_bg_rel_offset(fs, ext2fs_block_bitmap_loc(fs, i), 0,
+				    first_block, last_block);
 		fputs(_(", Inode bitmap at "), stdout);
 		print_number(ext2fs_inode_bitmap_loc(fs, i));
-		diff = ext2fs_inode_bitmap_loc(fs, i) - first_block;
-		if (diff >= 0)
-			printf(" (+%ld)", diff);
-=======
-		print_number(fs->group_desc[i].bg_block_bitmap);
-		print_bg_rel_offset(fs, fs->group_desc[i].bg_block_bitmap, 0,
+		print_bg_rel_offset(fs, ext2fs_inode_bitmap_loc(fs, i), 0,
 				    first_block, last_block);
-
-		fputs(_(", Inode bitmap at "), stdout);
-		print_number(fs->group_desc[i].bg_inode_bitmap);
-		print_bg_rel_offset(fs, fs->group_desc[i].bg_inode_bitmap, 0,
-				    first_block, last_block);
-
->>>>>>> d085f61f
 		fputs(_("\n  Inode table at "), stdout);
 		print_range(ext2fs_inode_table_loc(fs, i),
 			    ext2fs_inode_table_loc(fs, i) +
 			    inode_blocks_per_group - 1);
-<<<<<<< HEAD
-		diff = ext2fs_inode_table_loc(fs, i) - first_block;
-		if (diff > 0)
-			printf(" (+%ld)", diff);
-=======
-		print_bg_rel_offset(fs, fs->group_desc[i].bg_inode_table, 1,
+		print_bg_rel_offset(fs, ext2fs_inode_table_loc(fs, i), 1,
 				    first_block, last_block);
-
->>>>>>> d085f61f
 		printf (_("\n  %u free blocks, %u free inodes, "
 			  "%u directories%s"),
 			ext2fs_bg_free_blocks_count(fs, i),
