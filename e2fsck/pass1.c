/*
 * pass1.c -- pass #1 of e2fsck: sequential scan of the inode table
 *
 * Copyright (C) 1993, 1994, 1995, 1996, 1997 Theodore Ts'o.
 *
 * %Begin-Header%
 * This file may be redistributed under the terms of the GNU Public
 * License.
 * %End-Header%
 *
 * Pass 1 of e2fsck iterates over all the inodes in the filesystems,
 * and applies the following tests to each inode:
 *
 * 	- The mode field of the inode must be legal.
 * 	- The size and block count fields of the inode are correct.
 * 	- A data block must not be used by another inode
 *
 * Pass 1 also gathers the collects the following information:
 *
 * 	- A bitmap of which inodes are in use.		(inode_used_map)
 * 	- A bitmap of which inodes are directories.	(inode_dir_map)
 * 	- A bitmap of which inodes are regular files.	(inode_reg_map)
 * 	- A bitmap of which inodes have bad fields.	(inode_bad_map)
 * 	- A bitmap of which inodes are in bad blocks.	(inode_bb_map)
 * 	- A bitmap of which inodes are imagic inodes.	(inode_imagic_map)
 * 	- A bitmap of which blocks are in use.		(block_found_map)
 * 	- A bitmap of which blocks are in use by two inodes	(block_dup_map)
 * 	- The data blocks of the directory inodes.	(dir_map)
 *
 * Pass 1 is designed to stash away enough information so that the
 * other passes should not need to read in the inode information
 * during the normal course of a filesystem check.  (Althogh if an
 * inconsistency is detected, other passes may need to read in an
 * inode to fix it.)
 *
 * Note that pass 1B will be invoked if there are any duplicate blocks
 * found.
 */

#define _GNU_SOURCE 1 /* get strnlen() */
#include "config.h"
#include <string.h>
#include <time.h>
#ifdef HAVE_ERRNO_H
#include <errno.h>
#endif

#include "e2fsck.h"
#include <ext2fs/ext2_ext_attr.h>

#include "problem.h"

#ifdef NO_INLINE_FUNCS
#define _INLINE_
#else
#define _INLINE_ inline
#endif

static int process_block(ext2_filsys fs, blk64_t	*blocknr,
			 e2_blkcnt_t blockcnt, blk64_t ref_blk,
			 int ref_offset, void *priv_data);
static int process_bad_block(ext2_filsys fs, blk64_t *block_nr,
			     e2_blkcnt_t blockcnt, blk64_t ref_blk,
			     int ref_offset, void *priv_data);
static void check_blocks(e2fsck_t ctx, struct problem_context *pctx,
			 char *block_buf);
static void mark_table_blocks(e2fsck_t ctx);
static void alloc_bb_map(e2fsck_t ctx);
static void alloc_imagic_map(e2fsck_t ctx);
static void mark_inode_bad(e2fsck_t ctx, ino_t ino);
static void handle_fs_bad_blocks(e2fsck_t ctx);
static void process_inodes(e2fsck_t ctx, char *block_buf);
static EXT2_QSORT_TYPE process_inode_cmp(const void *a, const void *b);
static errcode_t scan_callback(ext2_filsys fs, ext2_inode_scan scan,
				  dgrp_t group, void * priv_data);
static void adjust_extattr_refcount(e2fsck_t ctx, ext2_refcount_t refcount,
				    char *block_buf, int adjust_sign);
/* static char *describe_illegal_block(ext2_filsys fs, blk64_t block); */

struct process_block_struct {
	ext2_ino_t	ino;
	unsigned	is_dir:1, is_reg:1, clear:1, suppress:1,
				fragmented:1, compressed:1, bbcheck:1,
				inode_modified:1;
	blk64_t		num_blocks;
	blk64_t		max_blocks;
	e2_blkcnt_t	last_block;
	e2_blkcnt_t	last_init_lblock;
	e2_blkcnt_t	last_db_block;
	int		num_illegal_blocks;
	blk64_t		previous_block;
	struct ext2_inode *inode;
	struct problem_context *pctx;
	ext2fs_block_bitmap fs_meta_blocks;
	e2fsck_t	ctx;
	blk64_t		bad_ref;
};

struct process_inode_block {
	ext2_ino_t ino;
	struct ext2_inode inode;
};

struct scan_callback_struct {
	e2fsck_t	ctx;
	char		*block_buf;
};

/*
 * For the inodes to process list.
 */
static struct process_inode_block *inodes_to_process;
static int process_inode_count;

static __u64 ext2_max_sizes[EXT2_MAX_BLOCK_LOG_SIZE -
			    EXT2_MIN_BLOCK_LOG_SIZE + 1];

/*
 * Free all memory allocated by pass1 in preparation for restarting
 * things.
 */
static void unwind_pass1(ext2_filsys fs EXT2FS_ATTR((unused)))
{
	ext2fs_free_mem(&inodes_to_process);
	inodes_to_process = 0;
}

/*
 * Check to make sure a device inode is real.  Returns 1 if the device
 * checks out, 0 if not.
 *
 * Note: this routine is now also used to check FIFO's and Sockets,
 * since they have the same requirement; the i_block fields should be
 * zero.
 */
int e2fsck_pass1_check_device_inode(ext2_filsys fs EXT2FS_ATTR((unused)),
				    struct ext2_inode *inode)
{
	int	i;

	/*
	 * If the index flag is set, then this is a bogus
	 * device/fifo/socket
	 */
	if (inode->i_flags & EXT2_INDEX_FL)
		return 0;

	/*
	 * We should be able to do the test below all the time, but
	 * because the kernel doesn't forcibly clear the device
	 * inode's additional i_block fields, there are some rare
	 * occasions when a legitimate device inode will have non-zero
	 * additional i_block fields.  So for now, we only complain
	 * when the immutable flag is set, which should never happen
	 * for devices.  (And that's when the problem is caused, since
	 * you can't set or clear immutable flags for devices.)  Once
	 * the kernel has been fixed we can change this...
	 */
	if (inode->i_flags & (EXT2_IMMUTABLE_FL | EXT2_APPEND_FL)) {
		for (i=4; i < EXT2_N_BLOCKS; i++)
			if (inode->i_block[i])
				return 0;
	}
	return 1;
}

/*
 * Check to make sure a symlink inode is real.  Returns 1 if the symlink
 * checks out, 0 if not.
 */
int e2fsck_pass1_check_symlink(ext2_filsys fs, ext2_ino_t ino,
			       struct ext2_inode *inode, char *buf)
{
	unsigned int len;
	int i;
	blk64_t	blocks;
	ext2_extent_handle_t	handle;
	struct ext2_extent_info	info;
	struct ext2fs_extent	extent;

	if ((inode->i_size_high || inode->i_size == 0) ||
	    (inode->i_flags & EXT2_INDEX_FL))
		return 0;

	if (inode->i_flags & EXT4_EXTENTS_FL) {
		if (inode->i_size > fs->blocksize)
			return 0;
		if (ext2fs_extent_open2(fs, ino, inode, &handle))
			return 0;
		i = 0;
		if (ext2fs_extent_get_info(handle, &info) ||
		    (info.num_entries != 1) ||
		    (info.max_depth != 0))
			goto exit_extent;
		if (ext2fs_extent_get(handle, EXT2_EXTENT_ROOT, &extent) ||
		    (extent.e_lblk != 0) ||
		    (extent.e_len != 1) ||
		    (extent.e_pblk < fs->super->s_first_data_block) ||
		    (extent.e_pblk >= ext2fs_blocks_count(fs->super)))
			goto exit_extent;
		i = 1;
	exit_extent:
		ext2fs_extent_free(handle);
		return i;
	}

	if (inode->i_flags & EXT4_INLINE_DATA_FL) {
		size_t inline_size;

		if (ext2fs_inline_data_size(fs, ino, &inline_size))
			return 0;
		if (inode->i_size != inline_size)
			return 0;

		return 1;
	}

	blocks = ext2fs_inode_data_blocks2(fs, inode);
	if (blocks) {
		if ((inode->i_size >= fs->blocksize) ||
		    (blocks != fs->blocksize >> 9) ||
		    (inode->i_block[0] < fs->super->s_first_data_block) ||
		    (inode->i_block[0] >= ext2fs_blocks_count(fs->super)))
			return 0;

		for (i = 1; i < EXT2_N_BLOCKS; i++)
			if (inode->i_block[i])
				return 0;

		if (io_channel_read_blk64(fs->io, inode->i_block[0], 1, buf))
			return 0;

		len = strnlen(buf, fs->blocksize);
		if (len == fs->blocksize)
			return 0;
	} else {
		if (inode->i_size >= sizeof(inode->i_block))
			return 0;

		len = strnlen((char *)inode->i_block, sizeof(inode->i_block));
		if (len == sizeof(inode->i_block))
			return 0;
	}
	if (len != inode->i_size)
		return 0;
	return 1;
}

/*
 * If the immutable (or append-only) flag is set on the inode, offer
 * to clear it.
 */
#define BAD_SPECIAL_FLAGS (EXT2_IMMUTABLE_FL | EXT2_APPEND_FL)
static void check_immutable(e2fsck_t ctx, struct problem_context *pctx)
{
	if (!(pctx->inode->i_flags & BAD_SPECIAL_FLAGS))
		return;

	if (!fix_problem(ctx, PR_1_SET_IMMUTABLE, pctx))
		return;

	pctx->inode->i_flags &= ~BAD_SPECIAL_FLAGS;
	e2fsck_write_inode(ctx, pctx->ino, pctx->inode, "pass1");
}

/*
 * If device, fifo or socket, check size is zero -- if not offer to
 * clear it
 */
static void check_size(e2fsck_t ctx, struct problem_context *pctx)
{
	struct ext2_inode *inode = pctx->inode;

	if (EXT2_I_SIZE(inode) == 0)
		return;

	if (!fix_problem(ctx, PR_1_SET_NONZSIZE, pctx))
		return;

	ext2fs_inode_size_set(ctx->fs, inode, 0);
	e2fsck_write_inode(ctx, pctx->ino, pctx->inode, "pass1");
}

static void check_ea_in_inode(e2fsck_t ctx, struct problem_context *pctx)
{
	struct ext2_super_block *sb = ctx->fs->super;
	struct ext2_inode_large *inode;
	struct ext2_ext_attr_entry *entry;
	char *start;
	unsigned int storage_size, remain;
	problem_t problem = 0;

	inode = (struct ext2_inode_large *) pctx->inode;
	storage_size = EXT2_INODE_SIZE(ctx->fs->super) - EXT2_GOOD_OLD_INODE_SIZE -
		inode->i_extra_isize;
	start = ((char *) inode) + EXT2_GOOD_OLD_INODE_SIZE +
		inode->i_extra_isize + sizeof(__u32);
	entry = (struct ext2_ext_attr_entry *) start;

	/* scan all entry's headers first */

	/* take finish entry 0UL into account */
	remain = storage_size - sizeof(__u32);

	while (!EXT2_EXT_IS_LAST_ENTRY(entry)) {
		__u32 hash;

		/* header eats this space */
		remain -= sizeof(struct ext2_ext_attr_entry);

		/* is attribute name valid? */
		if (EXT2_EXT_ATTR_SIZE(entry->e_name_len) > remain) {
			pctx->num = entry->e_name_len;
			problem = PR_1_ATTR_NAME_LEN;
			goto fix;
		}

		/* attribute len eats this space */
		remain -= EXT2_EXT_ATTR_SIZE(entry->e_name_len);

		/* check value size */
		if (entry->e_value_size > remain) {
			pctx->num = entry->e_value_size;
			problem = PR_1_ATTR_VALUE_SIZE;
			goto fix;
		}

		/* e_value_block must be 0 in inode's ea */
		if (entry->e_value_block != 0) {
			pctx->num = entry->e_value_block;
			problem = PR_1_ATTR_VALUE_BLOCK;
			goto fix;
		}

		hash = ext2fs_ext_attr_hash_entry(entry,
						  start + entry->e_value_offs);

		/* e_hash may be 0 in older inode's ea */
		if (entry->e_hash != 0 && entry->e_hash != hash) {
			pctx->num = entry->e_hash;
			problem = PR_1_ATTR_HASH;
			goto fix;
		}

		remain -= entry->e_value_size;

		entry = EXT2_EXT_ATTR_NEXT(entry);
	}
fix:
	/*
	 * it seems like a corruption. it's very unlikely we could repair
	 * EA(s) in automatic fashion -bzzz
	 */
	if (problem == 0 || !fix_problem(ctx, problem, pctx))
		return;

	/* simply remove all possible EA(s) */
	*((__u32 *)start) = 0UL;
	e2fsck_write_inode_full(ctx, pctx->ino, pctx->inode,
				EXT2_INODE_SIZE(sb), "pass1");
}

static void check_inode_extra_space(e2fsck_t ctx, struct problem_context *pctx)
{
	struct ext2_super_block *sb = ctx->fs->super;
	struct ext2_inode_large *inode;
	__u32 *eamagic;
	int min, max;

	inode = (struct ext2_inode_large *) pctx->inode;
	if (EXT2_INODE_SIZE(sb) == EXT2_GOOD_OLD_INODE_SIZE) {
		/* this isn't large inode. so, nothing to check */
		return;
	}

#if 0
	printf("inode #%u, i_extra_size %d\n", pctx->ino,
			inode->i_extra_isize);
#endif
	/* i_extra_isize must cover i_extra_isize + i_checksum_hi at least */
	min = sizeof(inode->i_extra_isize) + sizeof(inode->i_checksum_hi);
	max = EXT2_INODE_SIZE(sb) - EXT2_GOOD_OLD_INODE_SIZE;
	/*
	 * For now we will allow i_extra_isize to be 0, but really
	 * implementations should never allow i_extra_isize to be 0
	 */
	if (inode->i_extra_isize &&
	    (inode->i_extra_isize < min || inode->i_extra_isize > max)) {
		if (!fix_problem(ctx, PR_1_EXTRA_ISIZE, pctx))
			return;
		inode->i_extra_isize = min;
		e2fsck_write_inode_full(ctx, pctx->ino, pctx->inode,
					EXT2_INODE_SIZE(sb), "pass1");
		return;
	}

	eamagic = (__u32 *) (((char *) inode) + EXT2_GOOD_OLD_INODE_SIZE +
			inode->i_extra_isize);
	if (*eamagic == EXT2_EXT_ATTR_MAGIC) {
		/* it seems inode has an extended attribute(s) in body */
		check_ea_in_inode(ctx, pctx);
	}
}

/*
 * Check to see if the inode might really be a directory, despite i_mode
 *
 * This is a lot of complexity for something for which I'm not really
 * convinced happens frequently in the wild.  If for any reason this
 * causes any problems, take this code out.
 * [tytso:20070331.0827EDT]
 */
static void check_is_really_dir(e2fsck_t ctx, struct problem_context *pctx,
				char *buf)
{
	struct ext2_inode *inode = pctx->inode;
	struct ext2_dir_entry 	*dirent;
	errcode_t		retval;
	blk64_t			blk;
	unsigned int		i, rec_len, not_device = 0;
	int			extent_fs;
	int			inlinedata_fs;

	/*
	 * If the mode looks OK, we believe it.  If the first block in
	 * the i_block array is 0, this cannot be a directory. If the
	 * inode is extent-mapped, it is still the case that the latter
	 * cannot be 0 - the magic number in the extent header would make
	 * it nonzero.
	 */
	if (LINUX_S_ISDIR(inode->i_mode) || LINUX_S_ISREG(inode->i_mode) ||
	    LINUX_S_ISLNK(inode->i_mode) || inode->i_block[0] == 0)
		return;

	/* 
	 * Check the block numbers in the i_block array for validity:
	 * zero blocks are skipped (but the first one cannot be zero -
	 * see above), other blocks are checked against the first and
	 * max data blocks (from the the superblock) and against the
	 * block bitmap. Any invalid block found means this cannot be
	 * a directory.
	 * 
	 * If there are non-zero blocks past the fourth entry, then
	 * this cannot be a device file: we remember that for the next
	 * check.
	 *
	 * For extent mapped files, we don't do any sanity checking:
	 * just try to get the phys block of logical block 0 and run
	 * with it.
	 *
	 * For inline data files, we just try to get the size of inline
	 * data.  If it's true, we will treat it as a directory.
	 */

	extent_fs = (ctx->fs->super->s_feature_incompat &
		     EXT3_FEATURE_INCOMPAT_EXTENTS);
	inlinedata_fs = (ctx->fs->super->s_feature_incompat &
			 EXT4_FEATURE_INCOMPAT_INLINE_DATA);
	if (inlinedata_fs && (inode->i_flags & EXT4_INLINE_DATA_FL)) {
		size_t size;

		if (ext2fs_inline_data_size(ctx->fs, pctx->ino, &size))
			return;
		/* device files never have a "system.data" entry */
		goto isdir;
	} else if (extent_fs && (inode->i_flags & EXT4_EXTENTS_FL)) {
		/* extent mapped */
		if  (ext2fs_bmap2(ctx->fs, pctx->ino, inode, 0, 0, 0, 0,
				 &blk))
			return;
		/* device files are never extent mapped */
		not_device++;
	} else {
		for (i=0; i < EXT2_N_BLOCKS; i++) {
			blk = inode->i_block[i];
			if (!blk)
				continue;
			if (i >= 4)
				not_device++;

			if (blk < ctx->fs->super->s_first_data_block ||
			    blk >= ext2fs_blocks_count(ctx->fs->super) ||
			    ext2fs_fast_test_block_bitmap2(ctx->block_found_map,
							   blk))
				return;	/* Invalid block, can't be dir */
		}
		blk = inode->i_block[0];
	}

	/*
	 * If the mode says this is a device file and the i_links_count field
	 * is sane and we have not ruled it out as a device file previously,
	 * we declare it a device file, not a directory.
	 */
	if ((LINUX_S_ISCHR(inode->i_mode) || LINUX_S_ISBLK(inode->i_mode)) &&
	    (inode->i_links_count == 1) && !not_device)
		return;

	/* read the first block */
	ehandler_operation(_("reading directory block"));
	retval = ext2fs_read_dir_block4(ctx->fs, blk, buf, 0, pctx->ino);
	ehandler_operation(0);
	if (retval)
		return;

	dirent = (struct ext2_dir_entry *) buf;
	retval = ext2fs_get_rec_len(ctx->fs, dirent, &rec_len);
	if (retval)
		return;
	if ((ext2fs_dirent_name_len(dirent) != 1) ||
	    (dirent->name[0] != '.') ||
	    (dirent->inode != pctx->ino) ||
	    (rec_len < 12) ||
	    (rec_len % 4) ||
	    (rec_len >= ctx->fs->blocksize - 12))
		return;

	dirent = (struct ext2_dir_entry *) (buf + rec_len);
	retval = ext2fs_get_rec_len(ctx->fs, dirent, &rec_len);
	if (retval)
		return;
	if ((ext2fs_dirent_name_len(dirent) != 2) ||
	    (dirent->name[0] != '.') ||
	    (dirent->name[1] != '.') ||
	    (rec_len < 12) ||
	    (rec_len % 4))
		return;

isdir:
	if (fix_problem(ctx, PR_1_TREAT_AS_DIRECTORY, pctx)) {
		inode->i_mode = (inode->i_mode & 07777) | LINUX_S_IFDIR;
		e2fsck_write_inode_full(ctx, pctx->ino, inode,
					EXT2_INODE_SIZE(ctx->fs->super),
					"check_is_really_dir");
	}
}

void e2fsck_setup_tdb_icount(e2fsck_t ctx, int flags,
			     ext2_icount_t *ret)
{
	unsigned int		threshold;
	ext2_ino_t		num_dirs;
	errcode_t		retval;
	char			*tdb_dir;
	int			enable;

	*ret = 0;

	profile_get_string(ctx->profile, "scratch_files", "directory", 0, 0,
			   &tdb_dir);
	profile_get_uint(ctx->profile, "scratch_files",
			 "numdirs_threshold", 0, 0, &threshold);
	profile_get_boolean(ctx->profile, "scratch_files",
			    "icount", 0, 1, &enable);

	retval = ext2fs_get_num_dirs(ctx->fs, &num_dirs);
	if (retval)
		num_dirs = 1024;	/* Guess */

	if (!enable || !tdb_dir || access(tdb_dir, W_OK) ||
	    (threshold && num_dirs <= threshold))
		return;

	retval = ext2fs_create_icount_tdb(ctx->fs, tdb_dir, flags, ret);
	if (retval)
		*ret = 0;
}

<<<<<<< HEAD
static errcode_t recheck_bad_inode_checksum(ext2_filsys fs, ext2_ino_t ino,
					    e2fsck_t ctx,
					    struct problem_context *pctx)
{
	errcode_t retval;
	struct ext2_inode_large inode;

	/*
	 * Reread inode.  If we don't see checksum error, then this inode
	 * has been fixed elsewhere.
	 */
	retval = ext2fs_read_inode_full(fs, ino, (struct ext2_inode *)&inode,
					sizeof(inode));
	if (retval && retval != EXT2_ET_INODE_CSUM_INVALID)
		return retval;
	if (!retval)
		return 0;

	/*
	 * Checksum still doesn't match.  That implies that the inode passes
	 * all the sanity checks, so maybe the checksum is simply corrupt.
	 * See if the user will go for fixing that.
	 */
	if (!fix_problem(ctx, PR_1_INODE_ONLY_CSUM_INVALID, pctx))
		return 0;

	retval = ext2fs_write_inode_full(fs, ino, (struct ext2_inode *)&inode,
					 sizeof(inode));
	if (retval)
		return retval;

	return 0;
=======
static void reserve_block_for_root_repair(e2fsck_t ctx)
{
	blk64_t		blk = 0;
	errcode_t	err;
	ext2_filsys	fs = ctx->fs;

	ctx->root_repair_block = 0;
	if (ext2fs_test_inode_bitmap2(ctx->inode_used_map, EXT2_ROOT_INO))
		return;

	err = ext2fs_new_block2(fs, 0, ctx->block_found_map, &blk);
	if (err)
		return;
	ext2fs_mark_block_bitmap2(ctx->block_found_map, blk);
	ctx->root_repair_block = blk;
}

static void reserve_block_for_lnf_repair(e2fsck_t ctx)
{
	blk64_t		blk = 0;
	errcode_t	err;
	ext2_filsys	fs = ctx->fs;
	static const char name[] = "lost+found";
	ext2_ino_t	ino;

	ctx->lnf_repair_block = 0;
	if (!ext2fs_lookup(fs, EXT2_ROOT_INO, name, sizeof(name)-1, 0, &ino))
		return;

	err = ext2fs_new_block2(fs, 0, ctx->block_found_map, &blk);
	if (err)
		return;
	ext2fs_mark_block_bitmap2(ctx->block_found_map, blk);
	ctx->lnf_repair_block = blk;
>>>>>>> b729b7df
}

void e2fsck_pass1(e2fsck_t ctx)
{
	int	i;
	__u64	max_sizes;
	ext2_filsys fs = ctx->fs;
	ext2_ino_t	ino = 0;
	struct ext2_inode *inode = NULL;
	ext2_inode_scan	scan = NULL;
	char		*block_buf = NULL;
#ifdef RESOURCE_TRACK
	struct resource_track	rtrack;
#endif
	unsigned char	frag, fsize;
	struct		problem_context pctx;
	struct		scan_callback_struct scan_struct;
	struct ext2_super_block *sb = ctx->fs->super;
	const char	*old_op;
	unsigned int	save_type;
	int		imagic_fs, extent_fs, inlinedata_fs;
	int		low_dtime_check = 1;
	int		inode_size;
	int		failed_csum = 0;

	init_resource_track(&rtrack, ctx->fs->io);
	clear_problem_context(&pctx);

	if (!(ctx->options & E2F_OPT_PREEN))
		fix_problem(ctx, PR_1_PASS_HEADER, &pctx);

	if ((fs->super->s_feature_compat & EXT2_FEATURE_COMPAT_DIR_INDEX) &&
	    !(ctx->options & E2F_OPT_NO)) {
		if (ext2fs_u32_list_create(&ctx->dirs_to_hash, 50))
			ctx->dirs_to_hash = 0;
	}

#ifdef MTRACE
	mtrace_print("Pass 1");
#endif

#define EXT2_BPP(bits) (1ULL << ((bits) - 2))

	for (i = EXT2_MIN_BLOCK_LOG_SIZE; i <= EXT2_MAX_BLOCK_LOG_SIZE; i++) {
		max_sizes = EXT2_NDIR_BLOCKS + EXT2_BPP(i);
		max_sizes = max_sizes + EXT2_BPP(i) * EXT2_BPP(i);
		max_sizes = max_sizes + EXT2_BPP(i) * EXT2_BPP(i) * EXT2_BPP(i);
		max_sizes = (max_sizes * (1UL << i));
		ext2_max_sizes[i - EXT2_MIN_BLOCK_LOG_SIZE] = max_sizes;
	}
#undef EXT2_BPP

	imagic_fs = (sb->s_feature_compat & EXT2_FEATURE_COMPAT_IMAGIC_INODES);
	extent_fs = (sb->s_feature_incompat & EXT3_FEATURE_INCOMPAT_EXTENTS);
	inlinedata_fs = (sb->s_feature_incompat &
			EXT4_FEATURE_INCOMPAT_INLINE_DATA);

	/*
	 * Allocate bitmaps structures
	 */
	pctx.errcode = e2fsck_allocate_inode_bitmap(fs, _("in-use inode map"),
						    EXT2FS_BMAP64_RBTREE,
						    "inode_used_map",
						    &ctx->inode_used_map);
	if (pctx.errcode) {
		pctx.num = 1;
		fix_problem(ctx, PR_1_ALLOCATE_IBITMAP_ERROR, &pctx);
		ctx->flags |= E2F_FLAG_ABORT;
		return;
	}
	pctx.errcode = e2fsck_allocate_inode_bitmap(fs,
			_("directory inode map"),
			EXT2FS_BMAP64_AUTODIR,
			"inode_dir_map", &ctx->inode_dir_map);
	if (pctx.errcode) {
		pctx.num = 2;
		fix_problem(ctx, PR_1_ALLOCATE_IBITMAP_ERROR, &pctx);
		ctx->flags |= E2F_FLAG_ABORT;
		return;
	}
	pctx.errcode = e2fsck_allocate_inode_bitmap(fs,
			_("regular file inode map"), EXT2FS_BMAP64_RBTREE,
			"inode_reg_map", &ctx->inode_reg_map);
	if (pctx.errcode) {
		pctx.num = 6;
		fix_problem(ctx, PR_1_ALLOCATE_IBITMAP_ERROR, &pctx);
		ctx->flags |= E2F_FLAG_ABORT;
		return;
	}
	pctx.errcode = e2fsck_allocate_subcluster_bitmap(fs,
			_("in-use block map"), EXT2FS_BMAP64_RBTREE,
			"block_found_map", &ctx->block_found_map);
	if (pctx.errcode) {
		pctx.num = 1;
		fix_problem(ctx, PR_1_ALLOCATE_BBITMAP_ERROR, &pctx);
		ctx->flags |= E2F_FLAG_ABORT;
		return;
	}
	pctx.errcode = e2fsck_allocate_block_bitmap(fs,
			_("metadata block map"), EXT2FS_BMAP64_RBTREE,
			"block_metadata_map", &ctx->block_metadata_map);
	if (pctx.errcode) {
		pctx.num = 1;
		fix_problem(ctx, PR_1_ALLOCATE_BBITMAP_ERROR, &pctx);
		ctx->flags |= E2F_FLAG_ABORT;
		return;
	}
	e2fsck_setup_tdb_icount(ctx, 0, &ctx->inode_link_info);
	if (!ctx->inode_link_info) {
		e2fsck_set_bitmap_type(fs, EXT2FS_BMAP64_RBTREE,
				       "inode_link_info", &save_type);
		pctx.errcode = ext2fs_create_icount2(fs, 0, 0, 0,
						     &ctx->inode_link_info);
		fs->default_bitmap_type = save_type;
	}

	if (pctx.errcode) {
		fix_problem(ctx, PR_1_ALLOCATE_ICOUNT, &pctx);
		ctx->flags |= E2F_FLAG_ABORT;
		return;
	}
	inode_size = EXT2_INODE_SIZE(fs->super);
	inode = (struct ext2_inode *)
		e2fsck_allocate_memory(ctx, inode_size, "scratch inode");

	inodes_to_process = (struct process_inode_block *)
		e2fsck_allocate_memory(ctx,
				       (ctx->process_inode_size *
					sizeof(struct process_inode_block)),
				       "array of inodes to process");
	process_inode_count = 0;

	pctx.errcode = ext2fs_init_dblist(fs, 0);
	if (pctx.errcode) {
		fix_problem(ctx, PR_1_ALLOCATE_DBCOUNT, &pctx);
		ctx->flags |= E2F_FLAG_ABORT;
		goto endit;
	}

	/*
	 * If the last orphan field is set, clear it, since the pass1
	 * processing will automatically find and clear the orphans.
	 * In the future, we may want to try using the last_orphan
	 * linked list ourselves, but for now, we clear it so that the
	 * ext3 mount code won't get confused.
	 */
	if (!(ctx->options & E2F_OPT_READONLY)) {
		if (fs->super->s_last_orphan) {
			fs->super->s_last_orphan = 0;
			ext2fs_mark_super_dirty(fs);
		}
	}

	mark_table_blocks(ctx);
	pctx.errcode = ext2fs_convert_subcluster_bitmap(fs,
						&ctx->block_found_map);
	if (pctx.errcode) {
		fix_problem(ctx, PR_1_CONVERT_SUBCLUSTER, &pctx);
		ctx->flags |= E2F_FLAG_ABORT;
		goto endit;
	}
	block_buf = (char *) e2fsck_allocate_memory(ctx, fs->blocksize * 3,
						    "block interate buffer");
	if (EXT2_INODE_SIZE(fs->super) == EXT2_GOOD_OLD_INODE_SIZE)
		e2fsck_use_inode_shortcuts(ctx, 1);
	e2fsck_intercept_block_allocations(ctx);
	old_op = ehandler_operation(_("opening inode scan"));
	pctx.errcode = ext2fs_open_inode_scan(fs, ctx->inode_buffer_blocks,
					      &scan);
	ehandler_operation(old_op);
	if (pctx.errcode) {
		fix_problem(ctx, PR_1_ISCAN_ERROR, &pctx);
		ctx->flags |= E2F_FLAG_ABORT;
		goto endit;
	}
	ext2fs_inode_scan_flags(scan, EXT2_SF_SKIP_MISSING_ITABLE, 0);
	ctx->stashed_inode = inode;
	scan_struct.ctx = ctx;
	scan_struct.block_buf = block_buf;
	ext2fs_set_inode_callback(scan, scan_callback, &scan_struct);
	if (ctx->progress && ((ctx->progress)(ctx, 1, 0,
					      ctx->fs->group_desc_count)))
		goto endit;
	if ((fs->super->s_wtime < fs->super->s_inodes_count) ||
	    (fs->super->s_mtime < fs->super->s_inodes_count) ||
	    (fs->super->s_mkfs_time &&
	     fs->super->s_mkfs_time < fs->super->s_inodes_count))
		low_dtime_check = 0;

	if ((fs->super->s_feature_incompat & EXT4_FEATURE_INCOMPAT_MMP) &&
	    fs->super->s_mmp_block > fs->super->s_first_data_block &&
	    fs->super->s_mmp_block < ext2fs_blocks_count(fs->super))
		ext2fs_mark_block_bitmap2(ctx->block_found_map,
					  fs->super->s_mmp_block);

	/* Set up ctx->lost_and_found if possible */
	(void) e2fsck_get_lost_and_found(ctx, 0);

	while (1) {
		if (ino % (fs->super->s_inodes_per_group * 4) == 1) {
			if (e2fsck_mmp_update(fs))
				fatal_error(ctx, 0);
		}
		old_op = ehandler_operation(_("getting next inode from scan"));
		pctx.errcode = ext2fs_get_next_inode_full(scan, &ino,
							  inode, inode_size);
		ehandler_operation(old_op);
		if (ctx->flags & E2F_FLAG_SIGNAL_MASK)
			return;
		if (pctx.errcode == EXT2_ET_BAD_BLOCK_IN_INODE_TABLE) {
			if (!ctx->inode_bb_map)
				alloc_bb_map(ctx);
			ext2fs_mark_inode_bitmap2(ctx->inode_bb_map, ino);
			ext2fs_mark_inode_bitmap2(ctx->inode_used_map, ino);
			continue;
		}
		if (pctx.errcode &&
		    pctx.errcode != EXT2_ET_INODE_CSUM_INVALID) {
			fix_problem(ctx, PR_1_ISCAN_ERROR, &pctx);
			ctx->flags |= E2F_FLAG_ABORT;
			goto endit;
		}
		if (!ino)
			break;
		pctx.ino = ino;
		pctx.inode = inode;
		ctx->stashed_ino = ino;

		/* Clear corrupt inode? */
		if (pctx.errcode == EXT2_ET_INODE_CSUM_INVALID) {
			if (fix_problem(ctx, PR_1_INODE_CSUM_INVALID, &pctx))
				goto clear_inode;
			failed_csum = 1;
		}

		if (inode->i_links_count) {
			pctx.errcode = ext2fs_icount_store(ctx->inode_link_info,
					   ino, inode->i_links_count);
			if (pctx.errcode) {
				pctx.num = inode->i_links_count;
				fix_problem(ctx, PR_1_ICOUNT_STORE, &pctx);
				ctx->flags |= E2F_FLAG_ABORT;
				goto endit;
			}
		}

		/* Test for incorrect inline_data flags settings. */
		if ((inode->i_flags & EXT4_INLINE_DATA_FL) && !inlinedata_fs &&
		    (ino >= EXT2_FIRST_INODE(fs->super))) {
			size_t size = 0;

			pctx.errcode = ext2fs_inline_data_size(fs, ino, &size);
			if (!pctx.errcode && size &&
			    !fix_problem(ctx, PR_1_INLINE_DATA_FEATURE, &pctx)) {
				sb->s_feature_incompat |=
					EXT4_FEATURE_INCOMPAT_INLINE_DATA;
				ext2fs_mark_super_dirty(fs);
				inlinedata_fs = 1;
			} else if (!fix_problem(ctx, PR_1_INLINE_DATA_SET, &pctx)) {
				e2fsck_clear_inode(ctx, ino, inode, 0, "pass1");
				continue;
			}
		}

		/*
		 * Test for incorrect extent flag settings.
		 *
		 * On big-endian machines we must be careful:
		 * When the inode is read, the i_block array is not swapped
		 * if the extent flag is set.  Therefore if we are testing
		 * for or fixing a wrongly-set flag, we must potentially
		 * (un)swap before testing, or after fixing.
		 */

		/*
		 * In this case the extents flag was set when read, so
		 * extent_header_verify is ok.  If the inode is cleared,
		 * no need to swap... so no extra swapping here.
		 */
		if ((inode->i_flags & EXT4_EXTENTS_FL) && !extent_fs &&
		    (inode->i_links_count || (ino == EXT2_BAD_INO) ||
		     (ino == EXT2_ROOT_INO) || (ino == EXT2_JOURNAL_INO))) {
			if ((ext2fs_extent_header_verify(inode->i_block,
						 sizeof(inode->i_block)) == 0) &&
			    fix_problem(ctx, PR_1_EXTENT_FEATURE, &pctx)) {
				sb->s_feature_incompat |= EXT3_FEATURE_INCOMPAT_EXTENTS;
				ext2fs_mark_super_dirty(fs);
				extent_fs = 1;
			} else if (fix_problem(ctx, PR_1_EXTENTS_SET, &pctx)) {
			clear_inode:
				e2fsck_clear_inode(ctx, ino, inode, 0, "pass1");
				if (ino == EXT2_BAD_INO)
					ext2fs_mark_inode_bitmap2(ctx->inode_used_map,
								 ino);
				continue;
			}
		}

		/*
		 * For big-endian machines:
		 * If the inode didn't have the extents flag set when it
		 * was read, then the i_blocks array was swapped.  To test
		 * as an extents header, we must swap it back first.
		 * IF we then set the extents flag, the entire i_block
		 * array must be un/re-swapped to make it proper extents data.
		 */
		if (extent_fs && !(inode->i_flags & EXT4_EXTENTS_FL) &&
		    (inode->i_links_count || (ino == EXT2_BAD_INO) ||
		     (ino == EXT2_ROOT_INO) || (ino == EXT2_JOURNAL_INO)) &&
		    (LINUX_S_ISREG(inode->i_mode) ||
		     LINUX_S_ISDIR(inode->i_mode))) {
			void *ehp;
#ifdef WORDS_BIGENDIAN
			__u32 tmp_block[EXT2_N_BLOCKS];

			for (i = 0; i < EXT2_N_BLOCKS; i++)
				tmp_block[i] = ext2fs_swab32(inode->i_block[i]);
			ehp = tmp_block;
#else
			ehp = inode->i_block;
#endif
			if ((ext2fs_extent_header_verify(ehp,
					 sizeof(inode->i_block)) == 0) &&
			    (fix_problem(ctx, PR_1_UNSET_EXTENT_FL, &pctx))) {
				inode->i_flags |= EXT4_EXTENTS_FL;
#ifdef WORDS_BIGENDIAN
				memcpy(inode->i_block, tmp_block,
				       sizeof(inode->i_block));
#endif
				e2fsck_write_inode(ctx, ino, inode, "pass1");
			}
		}

		if (ino == EXT2_BAD_INO) {
			struct process_block_struct pb;

			if ((inode->i_mode || inode->i_uid || inode->i_gid ||
			     inode->i_links_count || inode->i_file_acl) &&
			    fix_problem(ctx, PR_1_INVALID_BAD_INODE, &pctx)) {
				memset(inode, 0, sizeof(struct ext2_inode));
				e2fsck_write_inode(ctx, ino, inode,
						   "clear bad inode");
			}

			pctx.errcode = ext2fs_copy_bitmap(ctx->block_found_map,
							  &pb.fs_meta_blocks);
			if (pctx.errcode) {
				pctx.num = 4;
				fix_problem(ctx, PR_1_ALLOCATE_BBITMAP_ERROR, &pctx);
				ctx->flags |= E2F_FLAG_ABORT;
				goto endit;
			}
			pb.ino = EXT2_BAD_INO;
			pb.num_blocks = pb.last_block = 0;
			pb.last_db_block = -1;
			pb.num_illegal_blocks = 0;
			pb.suppress = 0; pb.clear = 0; pb.is_dir = 0;
			pb.is_reg = 0; pb.fragmented = 0; pb.bbcheck = 0;
			pb.inode = inode;
			pb.pctx = &pctx;
			pb.ctx = ctx;
			pctx.errcode = ext2fs_block_iterate3(fs, ino, 0,
				     block_buf, process_bad_block, &pb);
			ext2fs_free_block_bitmap(pb.fs_meta_blocks);
			if (pctx.errcode) {
				fix_problem(ctx, PR_1_BLOCK_ITERATE, &pctx);
				ctx->flags |= E2F_FLAG_ABORT;
				goto endit;
			}
			if (pb.bbcheck)
				if (!fix_problem(ctx, PR_1_BBINODE_BAD_METABLOCK_PROMPT, &pctx)) {
				ctx->flags |= E2F_FLAG_ABORT;
				goto endit;
			}
			ext2fs_mark_inode_bitmap2(ctx->inode_used_map, ino);
			clear_problem_context(&pctx);
			continue;
		} else if (ino == EXT2_ROOT_INO) {
			/*
			 * Make sure the root inode is a directory; if
			 * not, offer to clear it.  It will be
			 * regnerated in pass #3.
			 */
			if (!LINUX_S_ISDIR(inode->i_mode)) {
				if (fix_problem(ctx, PR_1_ROOT_NO_DIR, &pctx))
					goto clear_inode;
			}
			/*
			 * If dtime is set, offer to clear it.  mke2fs
			 * version 0.2b created filesystems with the
			 * dtime field set for the root and lost+found
			 * directories.  We won't worry about
			 * /lost+found, since that can be regenerated
			 * easily.  But we will fix the root directory
			 * as a special case.
			 */
			if (inode->i_dtime && inode->i_links_count) {
				if (fix_problem(ctx, PR_1_ROOT_DTIME, &pctx)) {
					inode->i_dtime = 0;
					e2fsck_write_inode(ctx, ino, inode,
							   "pass1");
				}
			}
		} else if (ino == EXT2_JOURNAL_INO) {
			ext2fs_mark_inode_bitmap2(ctx->inode_used_map, ino);
			if (fs->super->s_journal_inum == EXT2_JOURNAL_INO) {
				if (!LINUX_S_ISREG(inode->i_mode) &&
				    fix_problem(ctx, PR_1_JOURNAL_BAD_MODE,
						&pctx)) {
					inode->i_mode = LINUX_S_IFREG;
					e2fsck_write_inode(ctx, ino, inode,
							   "pass1");
				}
				check_blocks(ctx, &pctx, block_buf);
				continue;
			}
			if ((inode->i_links_count ||
			     inode->i_blocks || inode->i_block[0]) &&
			    fix_problem(ctx, PR_1_JOURNAL_INODE_NOT_CLEAR,
					&pctx)) {
				memset(inode, 0, inode_size);
				ext2fs_icount_store(ctx->inode_link_info,
						    ino, 0);
				e2fsck_write_inode_full(ctx, ino, inode,
							inode_size, "pass1");
			}
		} else if ((ino == EXT4_USR_QUOTA_INO) ||
			   (ino == EXT4_GRP_QUOTA_INO)) {
			ext2fs_mark_inode_bitmap2(ctx->inode_used_map, ino);
			if ((fs->super->s_feature_ro_compat &
					EXT4_FEATURE_RO_COMPAT_QUOTA) &&
			    ((fs->super->s_usr_quota_inum == ino) ||
			     (fs->super->s_grp_quota_inum == ino))) {
				if (!LINUX_S_ISREG(inode->i_mode) &&
				    fix_problem(ctx, PR_1_QUOTA_BAD_MODE,
							&pctx)) {
					inode->i_mode = LINUX_S_IFREG;
					e2fsck_write_inode(ctx, ino, inode,
							"pass1");
				}
				check_blocks(ctx, &pctx, block_buf);
				continue;
			}
			if ((inode->i_links_count ||
			     inode->i_blocks || inode->i_block[0]) &&
			    fix_problem(ctx, PR_1_QUOTA_INODE_NOT_CLEAR,
					&pctx)) {
				memset(inode, 0, inode_size);
				ext2fs_icount_store(ctx->inode_link_info,
						    ino, 0);
				e2fsck_write_inode_full(ctx, ino, inode,
							inode_size, "pass1");
			}
		} else if (ino < EXT2_FIRST_INODE(fs->super)) {
			problem_t problem = 0;

			ext2fs_mark_inode_bitmap2(ctx->inode_used_map, ino);
			if (ino == EXT2_BOOT_LOADER_INO) {
				if (LINUX_S_ISDIR(inode->i_mode))
					problem = PR_1_RESERVED_BAD_MODE;
			} else if (ino == EXT2_RESIZE_INO) {
				if (inode->i_mode &&
				    !LINUX_S_ISREG(inode->i_mode))
					problem = PR_1_RESERVED_BAD_MODE;
			} else {
				if (inode->i_mode != 0)
					problem = PR_1_RESERVED_BAD_MODE;
			}
			if (problem) {
				if (fix_problem(ctx, problem, &pctx)) {
					inode->i_mode = 0;
					e2fsck_write_inode(ctx, ino, inode,
							   "pass1");
				}
			}
			check_blocks(ctx, &pctx, block_buf);
			continue;
		}

		/*
		 * Check for inodes who might have been part of the
		 * orphaned list linked list.  They should have gotten
		 * dealt with by now, unless the list had somehow been
		 * corrupted.
		 *
		 * FIXME: In the future, inodes which are still in use
		 * (and which are therefore) pending truncation should
		 * be handled specially.  Right now we just clear the
		 * dtime field, and the normal e2fsck handling of
		 * inodes where i_size and the inode blocks are
		 * inconsistent is to fix i_size, instead of releasing
		 * the extra blocks.  This won't catch the inodes that
		 * was at the end of the orphan list, but it's better
		 * than nothing.  The right answer is that there
		 * shouldn't be any bugs in the orphan list handling.  :-)
		 */
		if (inode->i_dtime && low_dtime_check &&
		    inode->i_dtime < ctx->fs->super->s_inodes_count) {
			if (fix_problem(ctx, PR_1_LOW_DTIME, &pctx)) {
				inode->i_dtime = inode->i_links_count ?
					0 : ctx->now;
				e2fsck_write_inode(ctx, ino, inode,
						   "pass1");
			}
		}

		/*
		 * This code assumes that deleted inodes have
		 * i_links_count set to 0.
		 */
		if (!inode->i_links_count) {
			if (!inode->i_dtime && inode->i_mode) {
				if (fix_problem(ctx,
					    PR_1_ZERO_DTIME, &pctx)) {
					inode->i_dtime = ctx->now;
					e2fsck_write_inode(ctx, ino, inode,
							   "pass1");
				}
			}
			continue;
		}
		/*
		 * n.b.  0.3c ext2fs code didn't clear i_links_count for
		 * deleted files.  Oops.
		 *
		 * Since all new ext2 implementations get this right,
		 * we now assume that the case of non-zero
		 * i_links_count and non-zero dtime means that we
		 * should keep the file, not delete it.
		 *
		 */
		if (inode->i_dtime) {
			if (fix_problem(ctx, PR_1_SET_DTIME, &pctx)) {
				inode->i_dtime = 0;
				e2fsck_write_inode(ctx, ino, inode, "pass1");
			}
		}

		ext2fs_mark_inode_bitmap2(ctx->inode_used_map, ino);
		switch (fs->super->s_creator_os) {
		    case EXT2_OS_HURD:
			frag = inode->osd2.hurd2.h_i_frag;
			fsize = inode->osd2.hurd2.h_i_fsize;
			break;
		    default:
			frag = fsize = 0;
		}

		if (inode->i_faddr || frag || fsize ||
		    (LINUX_S_ISDIR(inode->i_mode) && inode->i_dir_acl))
			mark_inode_bad(ctx, ino);
		if (!(fs->super->s_feature_incompat & 
		      EXT4_FEATURE_INCOMPAT_64BIT) &&
		    inode->osd2.linux2.l_i_file_acl_high != 0)
			mark_inode_bad(ctx, ino);
		if ((fs->super->s_creator_os == EXT2_OS_LINUX) &&
		    !(fs->super->s_feature_ro_compat &
		      EXT4_FEATURE_RO_COMPAT_HUGE_FILE) &&
		    (inode->osd2.linux2.l_i_blocks_hi != 0))
			mark_inode_bad(ctx, ino);
		if (inode->i_flags & EXT2_IMAGIC_FL) {
			if (imagic_fs) {
				if (!ctx->inode_imagic_map)
					alloc_imagic_map(ctx);
				ext2fs_mark_inode_bitmap2(ctx->inode_imagic_map,
							 ino);
			} else {
				if (fix_problem(ctx, PR_1_SET_IMAGIC, &pctx)) {
					inode->i_flags &= ~EXT2_IMAGIC_FL;
					e2fsck_write_inode(ctx, ino,
							   inode, "pass1");
				}
			}
		}

		check_inode_extra_space(ctx, &pctx);
		check_is_really_dir(ctx, &pctx, block_buf);

		/*
		 * ext2fs_inode_has_valid_blocks2 does not actually look
		 * at i_block[] values, so not endian-sensitive here.
		 */
		if (extent_fs && (inode->i_flags & EXT4_EXTENTS_FL) &&
		    LINUX_S_ISLNK(inode->i_mode) &&
		    !ext2fs_inode_has_valid_blocks2(fs, inode) &&
		    fix_problem(ctx, PR_1_FAST_SYMLINK_EXTENT_FL, &pctx)) {
			inode->i_flags &= ~EXT4_EXTENTS_FL;
			e2fsck_write_inode(ctx, ino, inode, "pass1");
		}

		if (LINUX_S_ISDIR(inode->i_mode)) {
			ext2fs_mark_inode_bitmap2(ctx->inode_dir_map, ino);
			e2fsck_add_dir_info(ctx, ino, 0);
			ctx->fs_directory_count++;
		} else if (LINUX_S_ISREG (inode->i_mode)) {
			ext2fs_mark_inode_bitmap2(ctx->inode_reg_map, ino);
			ctx->fs_regular_count++;
		} else if (LINUX_S_ISCHR (inode->i_mode) &&
			   e2fsck_pass1_check_device_inode(fs, inode)) {
			check_immutable(ctx, &pctx);
			check_size(ctx, &pctx);
			ctx->fs_chardev_count++;
		} else if (LINUX_S_ISBLK (inode->i_mode) &&
			   e2fsck_pass1_check_device_inode(fs, inode)) {
			check_immutable(ctx, &pctx);
			check_size(ctx, &pctx);
			ctx->fs_blockdev_count++;
		} else if (LINUX_S_ISLNK (inode->i_mode) &&
			   e2fsck_pass1_check_symlink(fs, ino, inode,
						      block_buf)) {
			check_immutable(ctx, &pctx);
			ctx->fs_symlinks_count++;
			if (inode->i_flags & EXT4_INLINE_DATA_FL) {
				continue;
			} else if (ext2fs_inode_data_blocks(fs, inode) == 0) {
				ctx->fs_fast_symlinks_count++;
				check_blocks(ctx, &pctx, block_buf);
				continue;
			}
		}
		else if (LINUX_S_ISFIFO (inode->i_mode) &&
			 e2fsck_pass1_check_device_inode(fs, inode)) {
			check_immutable(ctx, &pctx);
			check_size(ctx, &pctx);
			ctx->fs_fifo_count++;
		} else if ((LINUX_S_ISSOCK (inode->i_mode)) &&
			   e2fsck_pass1_check_device_inode(fs, inode)) {
			check_immutable(ctx, &pctx);
			check_size(ctx, &pctx);
			ctx->fs_sockets_count++;
		} else
			mark_inode_bad(ctx, ino);
		if (!(inode->i_flags & EXT4_EXTENTS_FL) &&
		    !(inode->i_flags & EXT4_INLINE_DATA_FL)) {
			if (inode->i_block[EXT2_IND_BLOCK])
				ctx->fs_ind_count++;
			if (inode->i_block[EXT2_DIND_BLOCK])
				ctx->fs_dind_count++;
			if (inode->i_block[EXT2_TIND_BLOCK])
				ctx->fs_tind_count++;
		}
		if (!(inode->i_flags & EXT4_EXTENTS_FL) &&
		    !(inode->i_flags & EXT4_INLINE_DATA_FL) &&
		    (inode->i_block[EXT2_IND_BLOCK] ||
		     inode->i_block[EXT2_DIND_BLOCK] ||
		     inode->i_block[EXT2_TIND_BLOCK] ||
		     ext2fs_file_acl_block(fs, inode))) {
			inodes_to_process[process_inode_count].ino = ino;
			inodes_to_process[process_inode_count].inode = *inode;
			process_inode_count++;
		} else
			check_blocks(ctx, &pctx, block_buf);

		/*
		 * If the inode failed the checksum and the user didn't
		 * clear the inode, test the checksum again -- if it still
		 * fails, ask the user if the checksum should be corrected.
		 */
		if (failed_csum) {
			pctx.errcode = recheck_bad_inode_checksum(fs, ino, ctx,
								  &pctx);
			if (pctx.errcode) {
				ctx->flags |= E2F_FLAG_ABORT;
				return;
			}
		}

		if (ctx->flags & E2F_FLAG_SIGNAL_MASK)
			goto endit;

		if (process_inode_count >= ctx->process_inode_size) {
			process_inodes(ctx, block_buf);

			if (ctx->flags & E2F_FLAG_SIGNAL_MASK)
				goto endit;
		}
	}
	process_inodes(ctx, block_buf);
	ext2fs_close_inode_scan(scan);
	scan = NULL;

	reserve_block_for_root_repair(ctx);
	reserve_block_for_lnf_repair(ctx);

	/*
	 * If any extended attribute blocks' reference counts need to
	 * be adjusted, either up (ctx->refcount_extra), or down
	 * (ctx->refcount), then fix them.
	 */
	if (ctx->refcount) {
		adjust_extattr_refcount(ctx, ctx->refcount, block_buf, -1);
		ea_refcount_free(ctx->refcount);
		ctx->refcount = 0;
	}
	if (ctx->refcount_extra) {
		adjust_extattr_refcount(ctx, ctx->refcount_extra,
					block_buf, +1);
		ea_refcount_free(ctx->refcount_extra);
		ctx->refcount_extra = 0;
	}

	if (ctx->invalid_bitmaps)
		handle_fs_bad_blocks(ctx);

	/* We don't need the block_ea_map any more */
	if (ctx->block_ea_map) {
		ext2fs_free_block_bitmap(ctx->block_ea_map);
		ctx->block_ea_map = 0;
	}

	if (ctx->flags & E2F_FLAG_RESIZE_INODE) {
		clear_problem_context(&pctx);
		pctx.errcode = ext2fs_create_resize_inode(fs);
		if (pctx.errcode) {
			if (!fix_problem(ctx, PR_1_RESIZE_INODE_CREATE,
					 &pctx)) {
				ctx->flags |= E2F_FLAG_ABORT;
				goto endit;
			}
			pctx.errcode = 0;
		}
		if (!pctx.errcode) {
			e2fsck_read_inode(ctx, EXT2_RESIZE_INO, inode,
					  "recreate inode");
			inode->i_mtime = ctx->now;
			e2fsck_write_inode(ctx, EXT2_RESIZE_INO, inode,
					   "recreate inode");
		}
		ctx->flags &= ~E2F_FLAG_RESIZE_INODE;
	}

	if (ctx->flags & E2F_FLAG_RESTART) {
		/*
		 * Only the master copy of the superblock and block
		 * group descriptors are going to be written during a
		 * restart, so set the superblock to be used to be the
		 * master superblock.
		 */
		ctx->use_superblock = 0;
		unwind_pass1(fs);
		goto endit;
	}

	if (ctx->block_dup_map) {
		if (ctx->options & E2F_OPT_PREEN) {
			clear_problem_context(&pctx);
			fix_problem(ctx, PR_1_DUP_BLOCKS_PREENSTOP, &pctx);
		}
		e2fsck_pass1_dupblocks(ctx, block_buf);
	}
	ext2fs_free_mem(&inodes_to_process);
endit:
	e2fsck_use_inode_shortcuts(ctx, 0);

	if (scan)
		ext2fs_close_inode_scan(scan);
	if (block_buf)
		ext2fs_free_mem(&block_buf);
	if (inode)
		ext2fs_free_mem(&inode);

	/*
	 * The l+f inode may have been cleared, so zap it now and
	 * later passes will recalculate it if necessary
	 */
	ctx->lost_and_found = 0;

	if ((ctx->flags & E2F_FLAG_SIGNAL_MASK) == 0)
		print_resource_track(ctx, _("Pass 1"), &rtrack, ctx->fs->io);
}

/*
 * When the inode_scan routines call this callback at the end of the
 * glock group, call process_inodes.
 */
static errcode_t scan_callback(ext2_filsys fs,
			       ext2_inode_scan scan EXT2FS_ATTR((unused)),
			       dgrp_t group, void * priv_data)
{
	struct scan_callback_struct *scan_struct;
	e2fsck_t ctx;

	scan_struct = (struct scan_callback_struct *) priv_data;
	ctx = scan_struct->ctx;

	process_inodes((e2fsck_t) fs->priv_data, scan_struct->block_buf);

	if (ctx->progress)
		if ((ctx->progress)(ctx, 1, group+1,
				    ctx->fs->group_desc_count))
			return EXT2_ET_CANCEL_REQUESTED;

	return 0;
}

/*
 * Process the inodes in the "inodes to process" list.
 */
static void process_inodes(e2fsck_t ctx, char *block_buf)
{
	int			i;
	struct ext2_inode	*old_stashed_inode;
	ext2_ino_t		old_stashed_ino;
	const char		*old_operation;
	char			buf[80];
	struct problem_context	pctx;

#if 0
	printf("begin process_inodes: ");
#endif
	if (process_inode_count == 0)
		return;
	old_operation = ehandler_operation(0);
	old_stashed_inode = ctx->stashed_inode;
	old_stashed_ino = ctx->stashed_ino;
	qsort(inodes_to_process, process_inode_count,
		      sizeof(struct process_inode_block), process_inode_cmp);
	clear_problem_context(&pctx);
	for (i=0; i < process_inode_count; i++) {
		pctx.inode = ctx->stashed_inode = &inodes_to_process[i].inode;
		pctx.ino = ctx->stashed_ino = inodes_to_process[i].ino;

#if 0
		printf("%u ", pctx.ino);
#endif
		sprintf(buf, _("reading indirect blocks of inode %u"),
			pctx.ino);
		ehandler_operation(buf);
		check_blocks(ctx, &pctx, block_buf);
		if (ctx->flags & E2F_FLAG_SIGNAL_MASK)
			break;
	}
	ctx->stashed_inode = old_stashed_inode;
	ctx->stashed_ino = old_stashed_ino;
	process_inode_count = 0;
#if 0
	printf("end process inodes\n");
#endif
	ehandler_operation(old_operation);
}

static EXT2_QSORT_TYPE process_inode_cmp(const void *a, const void *b)
{
	const struct process_inode_block *ib_a =
		(const struct process_inode_block *) a;
	const struct process_inode_block *ib_b =
		(const struct process_inode_block *) b;
	int	ret;

	ret = (ib_a->inode.i_block[EXT2_IND_BLOCK] -
	       ib_b->inode.i_block[EXT2_IND_BLOCK]);
	if (ret == 0)
		/*
		 * We only call process_inodes() for non-extent
		 * inodes, so it's OK to pass NULL to
		 * ext2fs_file_acl_block() here.
		 */
		ret = ext2fs_file_acl_block(0, &(ib_a->inode)) -
			ext2fs_file_acl_block(0, &(ib_b->inode));
	if (ret == 0)
		ret = ib_a->ino - ib_b->ino;
	return ret;
}

/*
 * Mark an inode as being bad in some what
 */
static void mark_inode_bad(e2fsck_t ctx, ino_t ino)
{
	struct		problem_context pctx;

	if (!ctx->inode_bad_map) {
		clear_problem_context(&pctx);

		pctx.errcode = e2fsck_allocate_inode_bitmap(ctx->fs,
				_("bad inode map"), EXT2FS_BMAP64_RBTREE,
				"inode_bad_map", &ctx->inode_bad_map);
		if (pctx.errcode) {
			pctx.num = 3;
			fix_problem(ctx, PR_1_ALLOCATE_IBITMAP_ERROR, &pctx);
			/* Should never get here */
			ctx->flags |= E2F_FLAG_ABORT;
			return;
		}
	}
	ext2fs_mark_inode_bitmap2(ctx->inode_bad_map, ino);
}


/*
 * This procedure will allocate the inode "bb" (badblock) map table
 */
static void alloc_bb_map(e2fsck_t ctx)
{
	struct		problem_context pctx;

	clear_problem_context(&pctx);
	pctx.errcode = e2fsck_allocate_inode_bitmap(ctx->fs,
			_("inode in bad block map"), EXT2FS_BMAP64_RBTREE,
			"inode_bb_map", &ctx->inode_bb_map);
	if (pctx.errcode) {
		pctx.num = 4;
		fix_problem(ctx, PR_1_ALLOCATE_IBITMAP_ERROR, &pctx);
		/* Should never get here */
		ctx->flags |= E2F_FLAG_ABORT;
		return;
	}
}

/*
 * This procedure will allocate the inode imagic table
 */
static void alloc_imagic_map(e2fsck_t ctx)
{
	struct		problem_context pctx;

	clear_problem_context(&pctx);
	pctx.errcode = e2fsck_allocate_inode_bitmap(ctx->fs,
			_("imagic inode map"), EXT2FS_BMAP64_RBTREE,
			"inode_imagic_map", &ctx->inode_imagic_map);
	if (pctx.errcode) {
		pctx.num = 5;
		fix_problem(ctx, PR_1_ALLOCATE_IBITMAP_ERROR, &pctx);
		/* Should never get here */
		ctx->flags |= E2F_FLAG_ABORT;
		return;
	}
}

/*
 * Marks a block as in use, setting the dup_map if it's been set
 * already.  Called by process_block and process_bad_block.
 *
 * WARNING: Assumes checks have already been done to make sure block
 * is valid.  This is true in both process_block and process_bad_block.
 */
static _INLINE_ void mark_block_used(e2fsck_t ctx, blk64_t block)
{
	struct		problem_context pctx;

	clear_problem_context(&pctx);

	if (ext2fs_fast_test_block_bitmap2(ctx->block_found_map, block)) {
		if (!ctx->block_dup_map) {
			pctx.errcode = e2fsck_allocate_block_bitmap(ctx->fs,
					_("multiply claimed block map"),
					EXT2FS_BMAP64_RBTREE, "block_dup_map",
					&ctx->block_dup_map);
			if (pctx.errcode) {
				pctx.num = 3;
				fix_problem(ctx, PR_1_ALLOCATE_BBITMAP_ERROR,
					    &pctx);
				/* Should never get here */
				ctx->flags |= E2F_FLAG_ABORT;
				return;
			}
		}
		ext2fs_fast_mark_block_bitmap2(ctx->block_dup_map, block);
	} else {
		ext2fs_fast_mark_block_bitmap2(ctx->block_found_map, block);
	}
}

static _INLINE_ void mark_blocks_used(e2fsck_t ctx, blk64_t block,
				      unsigned int num)
{
	if (ext2fs_test_block_bitmap_range2(ctx->block_found_map, block, num))
		ext2fs_mark_block_bitmap_range2(ctx->block_found_map, block, num);
	else
		while (num--)
			mark_block_used(ctx, block++);
}

/*
 * Adjust the extended attribute block's reference counts at the end
 * of pass 1, either by subtracting out references for EA blocks that
 * are still referenced in ctx->refcount, or by adding references for
 * EA blocks that had extra references as accounted for in
 * ctx->refcount_extra.
 */
static void adjust_extattr_refcount(e2fsck_t ctx, ext2_refcount_t refcount,
				    char *block_buf, int adjust_sign)
{
	struct ext2_ext_attr_header 	*header;
	struct problem_context		pctx;
	ext2_filsys			fs = ctx->fs;
	blk64_t				blk;
	__u32				should_be;
	int				count;

	clear_problem_context(&pctx);

	ea_refcount_intr_begin(refcount);
	while (1) {
		if ((blk = ea_refcount_intr_next(refcount, &count)) == 0)
			break;
		pctx.blk = blk;
		pctx.errcode = ext2fs_read_ext_attr3(fs, blk, block_buf,
						     pctx.ino);
		if (pctx.errcode) {
			fix_problem(ctx, PR_1_EXTATTR_READ_ABORT, &pctx);
			return;
		}
		header = (struct ext2_ext_attr_header *) block_buf;
		pctx.blkcount = header->h_refcount;
		should_be = header->h_refcount + adjust_sign * count;
		pctx.num = should_be;
		if (fix_problem(ctx, PR_1_EXTATTR_REFCOUNT, &pctx)) {
			header->h_refcount = should_be;
			pctx.errcode = ext2fs_write_ext_attr3(fs, blk,
							     block_buf,
							     pctx.ino);
			if (pctx.errcode) {
				fix_problem(ctx, PR_1_EXTATTR_WRITE_ABORT,
					    &pctx);
				continue;
			}
		}
	}
}

/*
 * Handle processing the extended attribute blocks
 */
static int check_ext_attr(e2fsck_t ctx, struct problem_context *pctx,
			   char *block_buf)
{
	ext2_filsys fs = ctx->fs;
	ext2_ino_t	ino = pctx->ino;
	struct ext2_inode *inode = pctx->inode;
	blk64_t		blk;
	char *		end;
	struct ext2_ext_attr_header *header;
	struct ext2_ext_attr_entry *entry;
	int		count;
	region_t	region = 0;
	int		failed_csum = 0;

	blk = ext2fs_file_acl_block(fs, inode);
	if (blk == 0)
		return 0;

	/*
	 * If the Extended attribute flag isn't set, then a non-zero
	 * file acl means that the inode is corrupted.
	 *
	 * Or if the extended attribute block is an invalid block,
	 * then the inode is also corrupted.
	 */
	if (!(fs->super->s_feature_compat & EXT2_FEATURE_COMPAT_EXT_ATTR) ||
	    (blk < fs->super->s_first_data_block) ||
	    (blk >= ext2fs_blocks_count(fs->super))) {
		mark_inode_bad(ctx, ino);
		return 0;
	}

	/* If ea bitmap hasn't been allocated, create it */
	if (!ctx->block_ea_map) {
		pctx->errcode = e2fsck_allocate_block_bitmap(fs,
					_("ext attr block map"),
					EXT2FS_BMAP64_RBTREE, "block_ea_map",
					&ctx->block_ea_map);
		if (pctx->errcode) {
			pctx->num = 2;
			fix_problem(ctx, PR_1_ALLOCATE_BBITMAP_ERROR, pctx);
			ctx->flags |= E2F_FLAG_ABORT;
			return 0;
		}
	}

	/* Create the EA refcount structure if necessary */
	if (!ctx->refcount) {
		pctx->errcode = ea_refcount_create(0, &ctx->refcount);
		if (pctx->errcode) {
			pctx->num = 1;
			fix_problem(ctx, PR_1_ALLOCATE_REFCOUNT, pctx);
			ctx->flags |= E2F_FLAG_ABORT;
			return 0;
		}
	}

#if 0
	/* Debugging text */
	printf("Inode %u has EA block %u\n", ino, blk);
#endif

	/* Have we seen this EA block before? */
	if (ext2fs_fast_test_block_bitmap2(ctx->block_ea_map, blk)) {
		if (ea_refcount_decrement(ctx->refcount, blk, 0) == 0)
			return 1;
		/* Ooops, this EA was referenced more than it stated */
		if (!ctx->refcount_extra) {
			pctx->errcode = ea_refcount_create(0,
					   &ctx->refcount_extra);
			if (pctx->errcode) {
				pctx->num = 2;
				fix_problem(ctx, PR_1_ALLOCATE_REFCOUNT, pctx);
				ctx->flags |= E2F_FLAG_ABORT;
				return 0;
			}
		}
		ea_refcount_increment(ctx->refcount_extra, blk, 0);
		return 1;
	}

	/*
	 * OK, we haven't seen this EA block yet.  So we need to
	 * validate it
	 */
	pctx->blk = blk;
	pctx->errcode = ext2fs_read_ext_attr3(fs, blk, block_buf, pctx->ino);
	if (pctx->errcode == EXT2_ET_EXT_ATTR_CSUM_INVALID) {
		if (fix_problem(ctx, PR_1_EA_BLOCK_CSUM_INVALID, pctx))
			goto clear_extattr;
		failed_csum = 1;
	}
	if (pctx->errcode && fix_problem(ctx, PR_1_READ_EA_BLOCK, pctx))
		goto clear_extattr;
	header = (struct ext2_ext_attr_header *) block_buf;
	pctx->blk = ext2fs_file_acl_block(fs, inode);
	if (((ctx->ext_attr_ver == 1) &&
	     (header->h_magic != EXT2_EXT_ATTR_MAGIC_v1)) ||
	    ((ctx->ext_attr_ver == 2) &&
	     (header->h_magic != EXT2_EXT_ATTR_MAGIC))) {
		if (fix_problem(ctx, PR_1_BAD_EA_BLOCK, pctx))
			goto clear_extattr;
	}

	if (header->h_blocks != 1) {
		if (fix_problem(ctx, PR_1_EA_MULTI_BLOCK, pctx))
			goto clear_extattr;
	}

	region = region_create(0, fs->blocksize);
	if (!region) {
		fix_problem(ctx, PR_1_EA_ALLOC_REGION_ABORT, pctx);
		ctx->flags |= E2F_FLAG_ABORT;
		return 0;
	}
	if (region_allocate(region, 0, sizeof(struct ext2_ext_attr_header))) {
		if (fix_problem(ctx, PR_1_EA_ALLOC_COLLISION, pctx))
			goto clear_extattr;
	}

	entry = (struct ext2_ext_attr_entry *)(header+1);
	end = block_buf + fs->blocksize;
	while ((char *)entry < end && *(__u32 *)entry) {
		__u32 hash;

		if (region_allocate(region, (char *)entry - (char *)header,
			           EXT2_EXT_ATTR_LEN(entry->e_name_len))) {
			if (fix_problem(ctx, PR_1_EA_ALLOC_COLLISION, pctx))
				goto clear_extattr;
			break;
		}
		if ((ctx->ext_attr_ver == 1 &&
		     (entry->e_name_len == 0 || entry->e_name_index != 0)) ||
		    (ctx->ext_attr_ver == 2 &&
		     entry->e_name_index == 0)) {
			if (fix_problem(ctx, PR_1_EA_BAD_NAME, pctx))
				goto clear_extattr;
			break;
		}
		if (entry->e_value_block != 0) {
			if (fix_problem(ctx, PR_1_EA_BAD_VALUE, pctx))
				goto clear_extattr;
		}
		if (entry->e_value_offs + entry->e_value_size > fs->blocksize) {
			if (fix_problem(ctx, PR_1_EA_BAD_VALUE, pctx))
				goto clear_extattr;
			break;
		}
		if (entry->e_value_size &&
		    region_allocate(region, entry->e_value_offs,
				    EXT2_EXT_ATTR_SIZE(entry->e_value_size))) {
			if (fix_problem(ctx, PR_1_EA_ALLOC_COLLISION, pctx))
				goto clear_extattr;
		}

		hash = ext2fs_ext_attr_hash_entry(entry, block_buf +
							 entry->e_value_offs);

		if (entry->e_hash != hash) {
			pctx->num = entry->e_hash;
			if (fix_problem(ctx, PR_1_ATTR_HASH, pctx))
				goto clear_extattr;
			entry->e_hash = hash;
		}

		entry = EXT2_EXT_ATTR_NEXT(entry);
	}
	if (region_allocate(region, (char *)entry - (char *)header, 4)) {
		if (fix_problem(ctx, PR_1_EA_ALLOC_COLLISION, pctx))
			goto clear_extattr;
	}
	region_free(region);

	/*
	 * We only get here if there was no other errors that were fixed.
	 * If there was a checksum fail, ask to correct it.
	 */
	if (failed_csum &&
	    fix_problem(ctx, PR_1_EA_BLOCK_ONLY_CSUM_INVALID, pctx)) {
		pctx->errcode = ext2fs_write_ext_attr3(fs, blk, block_buf,
						       pctx->ino);
		if (pctx->errcode)
			return 0;
	}

	count = header->h_refcount - 1;
	if (count)
		ea_refcount_store(ctx->refcount, blk, count);
	mark_block_used(ctx, blk);
	ext2fs_fast_mark_block_bitmap2(ctx->block_ea_map, blk);
	return 1;

clear_extattr:
	if (region)
		region_free(region);
	ext2fs_file_acl_block_set(fs, inode, 0);
	e2fsck_write_inode(ctx, ino, inode, "check_ext_attr");
	return 0;
}

/* Returns 1 if bad htree, 0 if OK */
static int handle_htree(e2fsck_t ctx, struct problem_context *pctx,
			ext2_ino_t ino, struct ext2_inode *inode,
			char *block_buf)
{
	struct ext2_dx_root_info	*root;
	ext2_filsys			fs = ctx->fs;
	errcode_t			retval;
	blk64_t				blk;

	if ((!LINUX_S_ISDIR(inode->i_mode) &&
	     fix_problem(ctx, PR_1_HTREE_NODIR, pctx)) ||
	    (!(fs->super->s_feature_compat & EXT2_FEATURE_COMPAT_DIR_INDEX) &&
	     fix_problem(ctx, PR_1_HTREE_SET, pctx)))
		return 1;

	pctx->errcode = ext2fs_bmap2(fs, ino, inode, 0, 0, 0, 0, &blk);

	if ((pctx->errcode) ||
	    (blk == 0) ||
	    (blk < fs->super->s_first_data_block) ||
	    (blk >= ext2fs_blocks_count(fs->super))) {
		if (fix_problem(ctx, PR_1_HTREE_BADROOT, pctx))
			return 1;
		else
			return 0;
	}

	retval = io_channel_read_blk64(fs->io, blk, 1, block_buf);
	if (retval && fix_problem(ctx, PR_1_HTREE_BADROOT, pctx))
		return 1;

	/* XXX should check that beginning matches a directory */
	root = (struct ext2_dx_root_info *) (block_buf + 24);

	if ((root->reserved_zero || root->info_length < 8) &&
	    fix_problem(ctx, PR_1_HTREE_BADROOT, pctx))
		return 1;

	pctx->num = root->hash_version;
	if ((root->hash_version != EXT2_HASH_LEGACY) &&
	    (root->hash_version != EXT2_HASH_HALF_MD4) &&
	    (root->hash_version != EXT2_HASH_TEA) &&
	    fix_problem(ctx, PR_1_HTREE_HASHV, pctx))
		return 1;

	if ((root->unused_flags & EXT2_HASH_FLAG_INCOMPAT) &&
	    fix_problem(ctx, PR_1_HTREE_INCOMPAT, pctx))
		return 1;

	pctx->num = root->indirect_levels;
	if ((root->indirect_levels > 1) &&
	    fix_problem(ctx, PR_1_HTREE_DEPTH, pctx))
		return 1;

	return 0;
}

void e2fsck_clear_inode(e2fsck_t ctx, ext2_ino_t ino,
			struct ext2_inode *inode, int restart_flag,
			const char *source)
{
	inode->i_flags = 0;
	inode->i_links_count = 0;
	ext2fs_icount_store(ctx->inode_link_info, ino, 0);
	inode->i_dtime = ctx->now;

	ext2fs_unmark_inode_bitmap2(ctx->inode_dir_map, ino);
	ext2fs_unmark_inode_bitmap2(ctx->inode_used_map, ino);
	if (ctx->inode_reg_map)
		ext2fs_unmark_inode_bitmap2(ctx->inode_reg_map, ino);
	if (ctx->inode_bad_map)
		ext2fs_unmark_inode_bitmap2(ctx->inode_bad_map, ino);

	/*
	 * If the inode was partially accounted for before processing
	 * was aborted, we need to restart the pass 1 scan.
	 */
	ctx->flags |= restart_flag;

	if (ino == EXT2_BAD_INO)
		memset(inode, 0, sizeof(struct ext2_inode));

	e2fsck_write_inode(ctx, ino, inode, source);
}

static void scan_extent_node(e2fsck_t ctx, struct problem_context *pctx,
			     struct process_block_struct *pb,
			     blk64_t start_block, blk64_t end_block,
			     blk64_t eof_block,
			     ext2_extent_handle_t ehandle,
			     int try_repairs)
{
	struct ext2fs_extent	extent;
	blk64_t			blk, last_lblk;
	e2_blkcnt_t		blockcnt;
	unsigned int		i;
	int			is_dir, is_leaf;
	problem_t		problem;
	struct ext2_extent_info	info;
	int			failed_csum;

	pctx->errcode = ext2fs_extent_get_info(ehandle, &info);
	if (pctx->errcode)
		return;

	pctx->errcode = ext2fs_extent_get(ehandle, EXT2_EXTENT_FIRST_SIB,
					  &extent);
	while ((pctx->errcode == 0 ||
		pctx->errcode == EXT2_ET_EXTENT_CSUM_INVALID) &&
	       info.num_entries-- > 0) {
		failed_csum = 0;
		is_leaf = extent.e_flags & EXT2_EXTENT_FLAGS_LEAF;
		is_dir = LINUX_S_ISDIR(pctx->inode->i_mode);
		last_lblk = extent.e_lblk + extent.e_len - 1;

		problem = 0;
		/* Ask to clear a corrupt extent block */
		if (try_repairs &&
		    pctx->errcode == EXT2_ET_EXTENT_CSUM_INVALID) {
			pctx->blk = extent.e_pblk;
			pctx->blk2 = extent.e_lblk;
			pctx->num = extent.e_len;
			problem = PR_1_EXTENT_CSUM_INVALID;
			if (fix_problem(ctx, problem, pctx))
				goto fix_problem_now;
			failed_csum = 1;
		}

		if (extent.e_pblk == 0 ||
		    extent.e_pblk < ctx->fs->super->s_first_data_block ||
		    extent.e_pblk >= ext2fs_blocks_count(ctx->fs->super))
			problem = PR_1_EXTENT_BAD_START_BLK;
		else if (extent.e_lblk < start_block)
			problem = PR_1_OUT_OF_ORDER_EXTENTS;
		else if ((end_block && last_lblk > end_block) &&
			 (!(extent.e_flags & EXT2_EXTENT_FLAGS_UNINIT &&
				last_lblk > eof_block)))
			problem = PR_1_EXTENT_END_OUT_OF_BOUNDS;
		else if (is_leaf && extent.e_len == 0)
			problem = PR_1_EXTENT_LENGTH_ZERO;
		else if (is_leaf &&
			 (extent.e_pblk + extent.e_len) >
			 ext2fs_blocks_count(ctx->fs->super))
			problem = PR_1_EXTENT_ENDS_BEYOND;
		else if (is_leaf && is_dir &&
			 ((extent.e_lblk + extent.e_len) >
			  (1 << (21 - ctx->fs->super->s_log_block_size))))
			problem = PR_1_TOOBIG_DIR;

		/* Corrupt but passes checks?  Ask to fix checksum. */
		if (try_repairs && failed_csum) {
			pctx->blk = extent.e_pblk;
			pctx->blk2 = extent.e_lblk;
			pctx->num = extent.e_len;
			problem = 0;
			if (fix_problem(ctx, PR_1_EXTENT_ONLY_CSUM_INVALID,
					pctx)) {
				pb->inode_modified = 1;
				ext2fs_extent_replace(ehandle, 0, &extent);
			}
		}

		/*
		 * Uninitialized blocks in a directory?  Clear the flag and
		 * we'll interpret the blocks later.
		 */
		if (try_repairs && is_dir && problem == 0 &&
		    (extent.e_flags & EXT2_EXTENT_FLAGS_UNINIT) &&
		    fix_problem(ctx, PR_1_UNINIT_DBLOCK, pctx)) {
			extent.e_flags &= ~EXT2_EXTENT_FLAGS_UNINIT;
			pb->inode_modified = 1;
			pctx->errcode = ext2fs_extent_replace(ehandle, 0,
							      &extent);
			if (pctx->errcode)
				return;
			failed_csum = 0;
		}

		if (try_repairs && problem) {
report_problem:
			pctx->blk = extent.e_pblk;
			pctx->blk2 = extent.e_lblk;
			pctx->num = extent.e_len;
			pctx->blkcount = extent.e_lblk + extent.e_len;
			if (fix_problem(ctx, problem, pctx)) {
fix_problem_now:
				if (ctx->invalid_bitmaps) {
					/*
					 * If fsck knows the bitmaps are bad,
					 * skip to the next extent and
					 * try to clear this extent again
					 * after fixing the bitmaps, by
					 * restarting fsck.
					 */
					pctx->errcode = ext2fs_extent_get(
							  ehandle,
							  EXT2_EXTENT_NEXT_SIB,
							  &extent);
					ctx->flags |= E2F_FLAG_RESTART_LATER;
					if (pctx->errcode ==
						    EXT2_ET_NO_CURRENT_NODE) {
						pctx->errcode = 0;
						break;
					}
					continue;
				}
				e2fsck_read_bitmaps(ctx);
				pb->inode_modified = 1;
				pctx->errcode =
					ext2fs_extent_delete(ehandle, 0);
				if (pctx->errcode) {
					pctx->str = "ext2fs_extent_delete";
					return;
				}
				pctx->errcode = ext2fs_extent_fix_parents(ehandle);
				if (pctx->errcode &&
				    pctx->errcode != EXT2_ET_NO_CURRENT_NODE) {
					pctx->str = "ext2fs_extent_fix_parents";
					return;
				}
				pctx->errcode = ext2fs_extent_get(ehandle,
								  EXT2_EXTENT_CURRENT,
								  &extent);
				if (pctx->errcode == EXT2_ET_NO_CURRENT_NODE) {
					pctx->errcode = 0;
					break;
				}
				continue;
			}
			goto next;
		}

		if (!is_leaf) {
			blk64_t lblk = extent.e_lblk;
			int next_try_repairs = 1;

			blk = extent.e_pblk;

			/*
			 * If this lower extent block collides with critical
			 * metadata, don't try to repair the damage.  Pass 1b
			 * will reallocate the block; then we can try again.
			 */
			if (pb->ino != EXT2_RESIZE_INO &&
			    ext2fs_test_block_bitmap2(ctx->block_metadata_map,
						      extent.e_pblk)) {
				next_try_repairs = 0;
				pctx->blk = blk;
				fix_problem(ctx,
					    PR_1_CRITICAL_METADATA_COLLISION,
					    pctx);
				ctx->flags |= E2F_FLAG_RESTART_LATER;
			}
			pctx->errcode = ext2fs_extent_get(ehandle,
						  EXT2_EXTENT_DOWN, &extent);
			if (pctx->errcode) {
				pctx->str = "EXT2_EXTENT_DOWN";
				problem = PR_1_EXTENT_HEADER_INVALID;
				if (!next_try_repairs)
					return;
				if (pctx->errcode ==
					EXT2_ET_EXTENT_HEADER_BAD ||
				    pctx->errcode ==
					EXT2_ET_EXTENT_CSUM_INVALID)
					goto report_problem;
				return;
			}
			/* The next extent should match this index's logical start */
			if (extent.e_lblk != lblk) {
				struct ext2_extent_info e_info;

				ext2fs_extent_get_info(ehandle, &e_info);
				pctx->blk = lblk;
				pctx->blk2 = extent.e_lblk;
				pctx->num = e_info.curr_level - 1;
				problem = PR_1_EXTENT_INDEX_START_INVALID;
				if (fix_problem(ctx, problem, pctx)) {
					pb->inode_modified = 1;
					pctx->errcode =
						ext2fs_extent_fix_parents(ehandle);
					if (pctx->errcode) {
						pctx->str = "ext2fs_extent_fix_parents";
						return;
					}
				}
			}
			scan_extent_node(ctx, pctx, pb, extent.e_lblk,
					 last_lblk, eof_block, ehandle,
					 next_try_repairs);
			if (pctx->errcode)
				return;
			pctx->errcode = ext2fs_extent_get(ehandle,
						  EXT2_EXTENT_UP, &extent);
			if (pctx->errcode) {
				pctx->str = "EXT2_EXTENT_UP";
				return;
			}
			mark_block_used(ctx, blk);
			pb->num_blocks++;
			goto next;
		}

		if ((pb->previous_block != 0) &&
		    (pb->previous_block+1 != extent.e_pblk)) {
			if (ctx->options & E2F_OPT_FRAGCHECK) {
				char type = '?';

				if (pb->is_dir)
					type = 'd';
				else if (pb->is_reg)
					type = 'f';

				printf(("%6lu(%c): expecting %6lu "
					"actual extent "
					"phys %6lu log %lu len %lu\n"),
				       (unsigned long) pctx->ino, type,
				       (unsigned long) pb->previous_block+1,
				       (unsigned long) extent.e_pblk,
				       (unsigned long) extent.e_lblk,
				       (unsigned long) extent.e_len);
			}
			pb->fragmented = 1;
		}
		/*
		 * If we notice a gap in the logical block mappings of an
		 * extent-mapped directory, offer to close the hole by
		 * moving the logical block down, otherwise we'll go mad in
		 * pass 3 allocating empty directory blocks to fill the hole.
		 */
		if (try_repairs && is_dir &&
		    pb->last_block + 1 < (e2_blkcnt_t)extent.e_lblk) {
			blk64_t new_lblk;

			new_lblk = pb->last_block + 1;
			if (EXT2FS_CLUSTER_RATIO(ctx->fs) > 1)
				new_lblk = ((new_lblk +
					     EXT2FS_CLUSTER_RATIO(ctx->fs)) &
					    EXT2FS_CLUSTER_MASK(ctx->fs)) |
					   (extent.e_lblk &
					    EXT2FS_CLUSTER_MASK(ctx->fs));
			pctx->blk = extent.e_lblk;
			pctx->blk2 = new_lblk;
			if (fix_problem(ctx, PR_1_COLLAPSE_DBLOCK, pctx)) {
				extent.e_lblk = new_lblk;
				pb->inode_modified = 1;
				pctx->errcode = ext2fs_extent_replace(ehandle,
								0, &extent);
				if (pctx->errcode) {
					pctx->errcode = 0;
					goto alloc_later;
				}
				pctx->errcode = ext2fs_extent_fix_parents(ehandle);
				if (pctx->errcode)
					goto failed_add_dir_block;
				pctx->errcode = ext2fs_extent_goto(ehandle,
								extent.e_lblk);
				if (pctx->errcode)
					goto failed_add_dir_block;
				last_lblk = extent.e_lblk + extent.e_len - 1;
			}
		}
alloc_later:
		while (is_dir && (++pb->last_db_block <
				  (e2_blkcnt_t) extent.e_lblk)) {
			pctx->errcode = ext2fs_add_dir_block2(ctx->fs->dblist,
							      pb->ino, 0,
							      pb->last_db_block);
			if (pctx->errcode) {
				pctx->blk = 0;
				pctx->num = pb->last_db_block;
				goto failed_add_dir_block;
			}
		}
		if (!ctx->fs->cluster_ratio_bits) {
			mark_blocks_used(ctx, extent.e_pblk, extent.e_len);
			pb->num_blocks += extent.e_len;
		}
		for (blk = extent.e_pblk, blockcnt = extent.e_lblk, i = 0;
		     i < extent.e_len;
		     blk++, blockcnt++, i++) {
			if (ctx->fs->cluster_ratio_bits &&
			    !(pb->previous_block &&
			      (EXT2FS_B2C(ctx->fs, blk) ==
			       EXT2FS_B2C(ctx->fs, pb->previous_block)) &&
			      (blk & EXT2FS_CLUSTER_MASK(ctx->fs)) ==
			      ((unsigned) blockcnt & EXT2FS_CLUSTER_MASK(ctx->fs)))) {
				mark_block_used(ctx, blk);
				pb->num_blocks++;
			}

			pb->previous_block = blk;

			if (is_dir) {
				pctx->errcode = ext2fs_add_dir_block2(ctx->fs->dblist, pctx->ino, blk, blockcnt);
				if (pctx->errcode) {
					pctx->blk = blk;
					pctx->num = blockcnt;
				failed_add_dir_block:
					fix_problem(ctx, PR_1_ADD_DBLOCK, pctx);
					/* Should never get here */
					ctx->flags |= E2F_FLAG_ABORT;
					return;
				}
			}
		}
		if (is_dir && extent.e_len > 0)
			pb->last_db_block = blockcnt - 1;
		pb->previous_block = extent.e_pblk + extent.e_len - 1;
		start_block = pb->last_block = last_lblk;
		if (is_leaf && !is_dir &&
		    !(extent.e_flags & EXT2_EXTENT_FLAGS_UNINIT))
			pb->last_init_lblock = last_lblk;
	next:
		pctx->errcode = ext2fs_extent_get(ehandle,
						  EXT2_EXTENT_NEXT_SIB,
						  &extent);
	}
	if (pctx->errcode == EXT2_ET_EXTENT_NO_NEXT)
		pctx->errcode = 0;
}

static void check_blocks_extents(e2fsck_t ctx, struct problem_context *pctx,
				 struct process_block_struct *pb)
{
	struct ext2_extent_info info;
	struct ext2_inode	*inode = pctx->inode;
	ext2_extent_handle_t	ehandle;
	ext2_filsys		fs = ctx->fs;
	ext2_ino_t		ino = pctx->ino;
	errcode_t		retval;
	blk64_t                 eof_lblk;

	pctx->errcode = ext2fs_extent_open2(fs, ino, inode, &ehandle);
	if (pctx->errcode) {
		if (fix_problem(ctx, PR_1_READ_EXTENT, pctx))
			e2fsck_clear_inode(ctx, ino, inode, 0,
					   "check_blocks_extents");
		pctx->errcode = 0;
		return;
	}

	retval = ext2fs_extent_get_info(ehandle, &info);
	if (retval == 0) {
		if (info.max_depth >= MAX_EXTENT_DEPTH_COUNT)
			info.max_depth = MAX_EXTENT_DEPTH_COUNT-1;
		ctx->extent_depth_count[info.max_depth]++;
	}

	eof_lblk = ((EXT2_I_SIZE(inode) + fs->blocksize - 1) >>
		EXT2_BLOCK_SIZE_BITS(fs->super)) - 1;
	scan_extent_node(ctx, pctx, pb, 0, 0, eof_lblk, ehandle, 1);
	if (pctx->errcode &&
	    fix_problem(ctx, PR_1_EXTENT_ITERATE_FAILURE, pctx)) {
		pb->num_blocks = 0;
		inode->i_blocks = 0;
		e2fsck_clear_inode(ctx, ino, inode, E2F_FLAG_RESTART,
				   "check_blocks_extents");
		pctx->errcode = 0;
	}
	ext2fs_extent_free(ehandle);
}

/*
 * In fact we don't need to check blocks for an inode with inline data
 * because this inode doesn't have any blocks.  In this function all
 * we need to do is add this inode into dblist when it is a directory.
 */
static void check_blocks_inline_data(e2fsck_t ctx, struct problem_context *pctx,
				     struct process_block_struct *pb)
{
	if (!pb->is_dir) {
		pctx->errcode = 0;
		return;
	}

	pctx->errcode = ext2fs_add_dir_block2(ctx->fs->dblist, pb->ino, 0, 0);
	if (pctx->errcode) {
		pctx->blk = 0;
		pctx->num = 0;
		fix_problem(ctx, PR_1_ADD_DBLOCK, pctx);
		ctx->flags |= E2F_FLAG_ABORT;
	}
}

/*
 * This subroutine is called on each inode to account for all of the
 * blocks used by that inode.
 */
static void check_blocks(e2fsck_t ctx, struct problem_context *pctx,
			 char *block_buf)
{
	ext2_filsys fs = ctx->fs;
	struct process_block_struct pb;
	ext2_ino_t	ino = pctx->ino;
	struct ext2_inode *inode = pctx->inode;
	unsigned	bad_size = 0;
	int		dirty_inode = 0;
	int		extent_fs;
	int		inlinedata_fs;
	__u64		size;

	pb.ino = ino;
	pb.num_blocks = 0;
	pb.last_block = -1;
	pb.last_init_lblock = -1;
	pb.last_db_block = -1;
	pb.num_illegal_blocks = 0;
	pb.suppress = 0; pb.clear = 0;
	pb.fragmented = 0;
	pb.compressed = 0;
	pb.previous_block = 0;
	pb.is_dir = LINUX_S_ISDIR(inode->i_mode);
	pb.is_reg = LINUX_S_ISREG(inode->i_mode);
	pb.max_blocks = 1 << (31 - fs->super->s_log_block_size);
	pb.inode = inode;
	pb.pctx = pctx;
	pb.ctx = ctx;
	pb.inode_modified = 0;
	pb.bad_ref = 0;
	pctx->ino = ino;
	pctx->errcode = 0;

	extent_fs = (ctx->fs->super->s_feature_incompat &
                     EXT3_FEATURE_INCOMPAT_EXTENTS);
	inlinedata_fs = (ctx->fs->super->s_feature_incompat &
			 EXT4_FEATURE_INCOMPAT_INLINE_DATA);

	if (inode->i_flags & EXT2_COMPRBLK_FL) {
		if (fs->super->s_feature_incompat &
		    EXT2_FEATURE_INCOMPAT_COMPRESSION)
			pb.compressed = 1;
		else {
			if (fix_problem(ctx, PR_1_COMPR_SET, pctx)) {
				inode->i_flags &= ~EXT2_COMPRBLK_FL;
				dirty_inode++;
			}
		}
	}

	if (ext2fs_file_acl_block(fs, inode) &&
	    check_ext_attr(ctx, pctx, block_buf)) {
		if (ctx->flags & E2F_FLAG_SIGNAL_MASK)
			goto out;
		pb.num_blocks++;
	}

	if (ext2fs_inode_has_valid_blocks2(fs, inode)) {
		if (extent_fs && (inode->i_flags & EXT4_EXTENTS_FL))
			check_blocks_extents(ctx, pctx, &pb);
		else {
			/*
			 * If we've modified the inode, write it out before
			 * iterate() tries to use it.
			 */
			if (dirty_inode) {
				e2fsck_write_inode(ctx, ino, inode,
						   "check_blocks");
				dirty_inode = 0;
			}
			fs->flags |= EXT2_FLAG_IGNORE_CSUM_ERRORS;
			pctx->errcode = ext2fs_block_iterate3(fs, ino,
						pb.is_dir ? BLOCK_FLAG_HOLE : 0,
						block_buf, process_block, &pb);
			/*
			 * We do not have uninitialized extents in non extent
			 * files.
			 */
			pb.last_init_lblock = pb.last_block;
			/*
			 * If iterate() changed a block mapping, we have to
			 * re-read the inode.  If we decide to clear the
			 * inode after clearing some stuff, we'll re-write the
			 * bad mappings into the inode!
			 */
			if (pb.inode_modified)
				e2fsck_read_inode(ctx, ino, inode,
						  "check_blocks");
			fs->flags &= ~EXT2_FLAG_IGNORE_CSUM_ERRORS;
		}
	} else {
		/* check inline data */
		if (inlinedata_fs && (inode->i_flags & EXT4_INLINE_DATA_FL))
			check_blocks_inline_data(ctx, pctx, &pb);
	}
	end_problem_latch(ctx, PR_LATCH_BLOCK);
	end_problem_latch(ctx, PR_LATCH_TOOBIG);
	if (ctx->flags & E2F_FLAG_SIGNAL_MASK)
		goto out;
	if (pctx->errcode)
		fix_problem(ctx, PR_1_BLOCK_ITERATE, pctx);

	if (pb.fragmented && pb.num_blocks < fs->super->s_blocks_per_group) {
		if (LINUX_S_ISDIR(inode->i_mode))
			ctx->fs_fragmented_dir++;
		else
			ctx->fs_fragmented++;
	}

	if (pb.clear) {
		e2fsck_clear_inode(ctx, ino, inode, E2F_FLAG_RESTART,
				   "check_blocks");
		return;
	}

	if (inode->i_flags & EXT2_INDEX_FL) {
		if (handle_htree(ctx, pctx, ino, inode, block_buf)) {
			inode->i_flags &= ~EXT2_INDEX_FL;
			dirty_inode++;
		} else {
#ifdef ENABLE_HTREE
			e2fsck_add_dx_dir(ctx, ino, pb.last_block+1);
#endif
		}
	}

	if (!pb.num_blocks && pb.is_dir &&
	    !(inode->i_flags & EXT4_INLINE_DATA_FL)) {
		if (fix_problem(ctx, PR_1_ZERO_LENGTH_DIR, pctx)) {
			e2fsck_clear_inode(ctx, ino, inode, 0, "check_blocks");
			ctx->fs_directory_count--;
			return;
		}
	}

	if (ino == EXT2_ROOT_INO || ino >= EXT2_FIRST_INODE(ctx->fs->super)) {
		quota_data_add(ctx->qctx, inode, ino,
			       pb.num_blocks * fs->blocksize);
		quota_data_inodes(ctx->qctx, inode, ino, +1);
	}

	if (!(fs->super->s_feature_ro_compat &
	      EXT4_FEATURE_RO_COMPAT_HUGE_FILE) ||
	    !(inode->i_flags & EXT4_HUGE_FILE_FL))
		pb.num_blocks *= (fs->blocksize / 512);
	pb.num_blocks *= EXT2FS_CLUSTER_RATIO(fs);
#if 0
	printf("inode %u, i_size = %u, last_block = %lld, i_blocks=%llu, num_blocks = %llu\n",
	       ino, inode->i_size, pb.last_block, ext2fs_inode_i_blocks(fs, inode),
	       pb.num_blocks);
#endif
	if (pb.is_dir) {
		int nblock = inode->i_size >> EXT2_BLOCK_SIZE_BITS(fs->super);
		if (inode->i_flags & EXT4_INLINE_DATA_FL) {
			size_t size;

			if (ext2fs_inline_data_size(ctx->fs, pctx->ino, &size))
				bad_size = 5;
			if (size != inode->i_size)
				bad_size = 5;
		} else if (inode->i_size & (fs->blocksize - 1))
			bad_size = 5;
		else if (nblock > (pb.last_block + 1))
			bad_size = 1;
		else if (nblock < (pb.last_block + 1)) {
			if (((pb.last_block + 1) - nblock) >
			    fs->super->s_prealloc_dir_blocks)
				bad_size = 2;
		}
	} else {
		e2_blkcnt_t blkpg = ctx->blocks_per_page;

		size = EXT2_I_SIZE(inode);
		if ((pb.last_init_lblock >= 0) &&
		    /* allow allocated blocks to end of PAGE_SIZE */
		    (size < (__u64)pb.last_init_lblock * fs->blocksize) &&
		    (pb.last_init_lblock / blkpg * blkpg != pb.last_init_lblock ||
		     size < (__u64)(pb.last_init_lblock & ~(blkpg-1)) *
		     fs->blocksize))
			bad_size = 3;
		else if (!(extent_fs && (inode->i_flags & EXT4_EXTENTS_FL)) &&
			 size > ext2_max_sizes[fs->super->s_log_block_size])
			/* too big for a direct/indirect-mapped file */
			bad_size = 4;
		else if ((extent_fs && (inode->i_flags & EXT4_EXTENTS_FL)) &&
			 size >
			 ((1ULL << (32 + EXT2_BLOCK_SIZE_BITS(fs->super))) - 1))
			/* too big for an extent-based file - 32bit ee_block */
			bad_size = 6;
	}
	/* i_size for symlinks is checked elsewhere */
	if (bad_size && !LINUX_S_ISLNK(inode->i_mode)) {
		pctx->num = (pb.last_block+1) * fs->blocksize;
		pctx->group = bad_size;
		if (fix_problem(ctx, PR_1_BAD_I_SIZE, pctx)) {
			if (LINUX_S_ISDIR(inode->i_mode))
				pctx->num &= 0xFFFFFFFFULL;
			ext2fs_inode_size_set(fs, inode, pctx->num);
			dirty_inode++;
		}
		pctx->num = 0;
	}
	if (LINUX_S_ISREG(inode->i_mode) &&
	    ext2fs_needs_large_file_feature(EXT2_I_SIZE(inode)))
		ctx->large_files++;
	if ((pb.num_blocks != ext2fs_inode_i_blocks(fs, inode)) ||
	    ((fs->super->s_feature_ro_compat &
	      EXT4_FEATURE_RO_COMPAT_HUGE_FILE) &&
	     (inode->i_flags & EXT4_HUGE_FILE_FL) &&
	     (inode->osd2.linux2.l_i_blocks_hi != 0))) {
		pctx->num = pb.num_blocks;
		if (fix_problem(ctx, PR_1_BAD_I_BLOCKS, pctx)) {
			inode->i_blocks = pb.num_blocks;
			inode->osd2.linux2.l_i_blocks_hi = pb.num_blocks >> 32;
			dirty_inode++;
		}
		pctx->num = 0;
	}

	if (ctx->dirs_to_hash && pb.is_dir &&
	    !(ctx->lost_and_found && ctx->lost_and_found == ino) &&
	    !(inode->i_flags & EXT2_INDEX_FL) &&
	    ((inode->i_size / fs->blocksize) >= 3))
		e2fsck_rehash_dir_later(ctx, ino);

out:
	if (dirty_inode)
		e2fsck_write_inode(ctx, ino, inode, "check_blocks");
}

#if 0
/*
 * Helper function called by process block when an illegal block is
 * found.  It returns a description about why the block is illegal
 */
static char *describe_illegal_block(ext2_filsys fs, blk64_t block)
{
	blk64_t	super;
	int	i;
	static char	problem[80];

	super = fs->super->s_first_data_block;
	strcpy(problem, "PROGRAMMING ERROR: Unknown reason for illegal block");
	if (block < super) {
		sprintf(problem, "< FIRSTBLOCK (%u)", super);
		return(problem);
	} else if (block >= ext2fs_blocks_count(fs->super)) {
		sprintf(problem, "> BLOCKS (%u)", ext2fs_blocks_count(fs->super));
		return(problem);
	}
	for (i = 0; i < fs->group_desc_count; i++) {
		if (block == super) {
			sprintf(problem, "is the superblock in group %d", i);
			break;
		}
		if (block > super &&
		    block <= (super + fs->desc_blocks)) {
			sprintf(problem, "is in the group descriptors "
				"of group %d", i);
			break;
		}
		if (block == ext2fs_block_bitmap_loc(fs, i)) {
			sprintf(problem, "is the block bitmap of group %d", i);
			break;
		}
		if (block == ext2fs_inode_bitmap_loc(fs, i)) {
			sprintf(problem, "is the inode bitmap of group %d", i);
			break;
		}
		if (block >= ext2fs_inode_table_loc(fs, i) &&
		    (block < ext2fs_inode_table_loc(fs, i)
		     + fs->inode_blocks_per_group)) {
			sprintf(problem, "is in the inode table of group %d",
				i);
			break;
		}
		super += fs->super->s_blocks_per_group;
	}
	return(problem);
}
#endif

/*
 * This is a helper function for check_blocks().
 */
static int process_block(ext2_filsys fs,
		  blk64_t	*block_nr,
		  e2_blkcnt_t blockcnt,
		  blk64_t ref_block EXT2FS_ATTR((unused)),
		  int ref_offset EXT2FS_ATTR((unused)),
		  void *priv_data)
{
	struct process_block_struct *p;
	struct problem_context *pctx;
	blk64_t	blk = *block_nr;
	int	ret_code = 0;
	problem_t	problem = 0;
	e2fsck_t	ctx;

	p = (struct process_block_struct *) priv_data;
	pctx = p->pctx;
	ctx = p->ctx;

	if (p->compressed && (blk == EXT2FS_COMPRESSED_BLKADDR)) {
		/* todo: Check that the comprblk_fl is high, that the
		   blkaddr pattern looks right (all non-holes up to
		   first EXT2FS_COMPRESSED_BLKADDR, then all
		   EXT2FS_COMPRESSED_BLKADDR up to end of cluster),
		   that the feature_incompat bit is high, and that the
		   inode is a regular file.  If we're doing a "full
		   check" (a concept introduced to e2fsck by e2compr,
		   meaning that we look at data blocks as well as
		   metadata) then call some library routine that
		   checks the compressed data.  I'll have to think
		   about this, because one particularly important
		   problem to be able to fix is to recalculate the
		   cluster size if necessary.  I think that perhaps
		   we'd better do most/all e2compr-specific checks
		   separately, after the non-e2compr checks.  If not
		   doing a full check, it may be useful to test that
		   the personality is linux; e.g. if it isn't then
		   perhaps this really is just an illegal block. */
		return 0;
	}

	/*
	 * For a directory, add logical block zero for processing even if it's
	 * not mapped or we'll be perennially stuck with broken "." and ".."
	 * entries.
	 */
	if (p->is_dir && blockcnt == 0 && blk == 0) {
		pctx->errcode = ext2fs_add_dir_block2(fs->dblist, p->ino, 0, 0);
		if (pctx->errcode) {
			pctx->blk = blk;
			pctx->num = blockcnt;
			goto failed_add_dir_block;
		}
		p->last_db_block++;
	}

	if (blk == 0)
		return 0;

#if 0
	printf("Process_block, inode %lu, block %u, #%d\n", p->ino, blk,
	       blockcnt);
#endif

	/*
	 * Simplistic fragmentation check.  We merely require that the
	 * file be contiguous.  (Which can never be true for really
	 * big files that are greater than a block group.)
	 */
	if (!HOLE_BLKADDR(p->previous_block) && p->ino != EXT2_RESIZE_INO) {
		if (p->previous_block+1 != blk) {
			if (ctx->options & E2F_OPT_FRAGCHECK) {
				char type = '?';

				if (p->is_dir)
					type = 'd';
				else if (p->is_reg)
					type = 'f';

				printf(_("%6lu(%c): expecting %6lu "
					 "got phys %6lu (blkcnt %lld)\n"),
				       (unsigned long) pctx->ino, type,
				       (unsigned long) p->previous_block+1,
				       (unsigned long) blk,
				       blockcnt);
			}
			p->fragmented = 1;
		}
	}

	if (p->is_dir && blockcnt > (1 << (21 - fs->super->s_log_block_size)))
		problem = PR_1_TOOBIG_DIR;
	if (p->is_reg && p->num_blocks+1 >= p->max_blocks)
		problem = PR_1_TOOBIG_REG;
	if (!p->is_dir && !p->is_reg && blockcnt > 0)
		problem = PR_1_TOOBIG_SYMLINK;

	if (blk < fs->super->s_first_data_block ||
	    blk >= ext2fs_blocks_count(fs->super))
		problem = PR_1_ILLEGAL_BLOCK_NUM;

	/*
	 * If this IND/DIND/TIND block is squatting atop some critical metadata
	 * (group descriptors, superblock, bitmap, inode table), any write to
	 * "fix" mapping problems will destroy the metadata.  We'll let pass 1b
	 * fix that and restart fsck.
	 */
	if (blockcnt < 0 &&
	    p->ino != EXT2_RESIZE_INO &&
	    ext2fs_test_block_bitmap2(ctx->block_metadata_map, blk)) {
		p->bad_ref = blk;
		pctx->blk = blk;
		fix_problem(ctx, PR_1_CRITICAL_METADATA_COLLISION, pctx);
		ctx->flags |= E2F_FLAG_RESTART_LATER;
	}

	if (problem) {
		p->num_illegal_blocks++;
		/*
		 * A bit of subterfuge here -- we're trying to fix a block
		 * mapping, but know that the IND/DIND/TIND block has collided
		 * with some critical metadata.  So, fix the in-core mapping so
		 * iterate won't go insane, but return 0 instead of
		 * BLOCK_CHANGED so that it won't write the remapping out to
		 * our multiply linked block.
		 */
		if (p->bad_ref && ref_block == p->bad_ref) {
			*block_nr = 0;
			return 0;
		}
		if (!p->suppress && (p->num_illegal_blocks % 12) == 0) {
			if (fix_problem(ctx, PR_1_TOO_MANY_BAD_BLOCKS, pctx)) {
				p->clear = 1;
				return BLOCK_ABORT;
			}
			if (fix_problem(ctx, PR_1_SUPPRESS_MESSAGES, pctx)) {
				p->suppress = 1;
				set_latch_flags(PR_LATCH_BLOCK,
						PRL_SUPPRESS, 0);
			}
		}
		pctx->blk = blk;
		pctx->blkcount = blockcnt;
		if (fix_problem(ctx, problem, pctx)) {
			blk = *block_nr = 0;
			ret_code = BLOCK_CHANGED;
			p->inode_modified = 1;
			/*
			 * If the directory block is too big and is beyond the
			 * end of the FS, don't bother trying to add it for
			 * processing -- the kernel would never have created a
			 * directory this large, and we risk an ENOMEM abort.
			 * In any case, the toobig handler for extent-based
			 * directories also doesn't feed toobig blocks to
			 * pass 2.
			 */
			if (problem == PR_1_TOOBIG_DIR)
				return ret_code;
			goto mark_dir;
		} else
			return 0;
	}

	if (p->ino == EXT2_RESIZE_INO) {
		/*
		 * The resize inode has already be sanity checked
		 * during pass #0 (the superblock checks).  All we
		 * have to do is mark the double indirect block as
		 * being in use; all of the other blocks are handled
		 * by mark_table_blocks()).
		 */
		if (blockcnt == BLOCK_COUNT_DIND)
			mark_block_used(ctx, blk);
		p->num_blocks++;
	} else if (!(ctx->fs->cluster_ratio_bits &&
		     p->previous_block &&
		     (EXT2FS_B2C(ctx->fs, blk) ==
		      EXT2FS_B2C(ctx->fs, p->previous_block)) &&
		     (blk & EXT2FS_CLUSTER_MASK(ctx->fs)) ==
		     ((unsigned) blockcnt & EXT2FS_CLUSTER_MASK(ctx->fs)))) {
		mark_block_used(ctx, blk);
		p->num_blocks++;
	}
	if (blockcnt >= 0)
		p->last_block = blockcnt;
	p->previous_block = blk;
mark_dir:
	if (p->is_dir && (blockcnt >= 0)) {
		while (++p->last_db_block < blockcnt) {
			pctx->errcode = ext2fs_add_dir_block2(fs->dblist,
							      p->ino, 0,
							      p->last_db_block);
			if (pctx->errcode) {
				pctx->blk = 0;
				pctx->num = p->last_db_block;
				goto failed_add_dir_block;
			}
		}
		pctx->errcode = ext2fs_add_dir_block2(fs->dblist, p->ino,
						      blk, blockcnt);
		if (pctx->errcode) {
			pctx->blk = blk;
			pctx->num = blockcnt;
		failed_add_dir_block:
			fix_problem(ctx, PR_1_ADD_DBLOCK, pctx);
			/* Should never get here */
			ctx->flags |= E2F_FLAG_ABORT;
			return BLOCK_ABORT;
		}
	}
	return ret_code;
}

static int process_bad_block(ext2_filsys fs,
		      blk64_t *block_nr,
		      e2_blkcnt_t blockcnt,
		      blk64_t ref_block EXT2FS_ATTR((unused)),
		      int ref_offset EXT2FS_ATTR((unused)),
		      void *priv_data)
{
	struct process_block_struct *p;
	blk64_t		blk = *block_nr;
	blk64_t		first_block;
	dgrp_t		i;
	struct problem_context *pctx;
	e2fsck_t	ctx;

	/*
	 * Note: This function processes blocks for the bad blocks
	 * inode, which is never compressed.  So we don't use HOLE_BLKADDR().
	 */

	if (!blk)
		return 0;

	p = (struct process_block_struct *) priv_data;
	ctx = p->ctx;
	pctx = p->pctx;

	pctx->ino = EXT2_BAD_INO;
	pctx->blk = blk;
	pctx->blkcount = blockcnt;

	if ((blk < fs->super->s_first_data_block) ||
	    (blk >= ext2fs_blocks_count(fs->super))) {
		if (fix_problem(ctx, PR_1_BB_ILLEGAL_BLOCK_NUM, pctx)) {
			*block_nr = 0;
			return BLOCK_CHANGED;
		} else
			return 0;
	}

	if (blockcnt < 0) {
		if (ext2fs_test_block_bitmap2(p->fs_meta_blocks, blk)) {
			p->bbcheck = 1;
			if (fix_problem(ctx, PR_1_BB_FS_BLOCK, pctx)) {
				*block_nr = 0;
				return BLOCK_CHANGED;
			}
		} else if (ext2fs_test_block_bitmap2(ctx->block_found_map,
						    blk)) {
			p->bbcheck = 1;
			if (fix_problem(ctx, PR_1_BBINODE_BAD_METABLOCK,
					pctx)) {
				*block_nr = 0;
				return BLOCK_CHANGED;
			}
			if (ctx->flags & E2F_FLAG_SIGNAL_MASK)
				return BLOCK_ABORT;
		} else
			mark_block_used(ctx, blk);
		return 0;
	}
#if 0
	printf ("DEBUG: Marking %u as bad.\n", blk);
#endif
	ctx->fs_badblocks_count++;
	/*
	 * If the block is not used, then mark it as used and return.
	 * If it is already marked as found, this must mean that
	 * there's an overlap between the filesystem table blocks
	 * (bitmaps and inode table) and the bad block list.
	 */
	if (!ext2fs_test_block_bitmap2(ctx->block_found_map, blk)) {
		ext2fs_mark_block_bitmap2(ctx->block_found_map, blk);
		return 0;
	}
	/*
	 * Try to find the where the filesystem block was used...
	 */
	first_block = fs->super->s_first_data_block;

	for (i = 0; i < fs->group_desc_count; i++ ) {
		pctx->group = i;
		pctx->blk = blk;
		if (!ext2fs_bg_has_super(fs, i))
			goto skip_super;
		if (blk == first_block) {
			if (i == 0) {
				if (fix_problem(ctx,
						PR_1_BAD_PRIMARY_SUPERBLOCK,
						pctx)) {
					*block_nr = 0;
					return BLOCK_CHANGED;
				}
				return 0;
			}
			fix_problem(ctx, PR_1_BAD_SUPERBLOCK, pctx);
			return 0;
		}
		if ((blk > first_block) &&
		    (blk <= first_block + fs->desc_blocks)) {
			if (i == 0) {
				pctx->blk = *block_nr;
				if (fix_problem(ctx,
			PR_1_BAD_PRIMARY_GROUP_DESCRIPTOR, pctx)) {
					*block_nr = 0;
					return BLOCK_CHANGED;
				}
				return 0;
			}
			fix_problem(ctx, PR_1_BAD_GROUP_DESCRIPTORS, pctx);
			return 0;
		}
	skip_super:
		if (blk == ext2fs_block_bitmap_loc(fs, i)) {
			if (fix_problem(ctx, PR_1_BB_BAD_BLOCK, pctx)) {
				ctx->invalid_block_bitmap_flag[i]++;
				ctx->invalid_bitmaps++;
			}
			return 0;
		}
		if (blk == ext2fs_inode_bitmap_loc(fs, i)) {
			if (fix_problem(ctx, PR_1_IB_BAD_BLOCK, pctx)) {
				ctx->invalid_inode_bitmap_flag[i]++;
				ctx->invalid_bitmaps++;
			}
			return 0;
		}
		if ((blk >= ext2fs_inode_table_loc(fs, i)) &&
		    (blk < (ext2fs_inode_table_loc(fs, i) +
			    fs->inode_blocks_per_group))) {
			/*
			 * If there are bad blocks in the inode table,
			 * the inode scan code will try to do
			 * something reasonable automatically.
			 */
			return 0;
		}
		first_block += fs->super->s_blocks_per_group;
	}
	/*
	 * If we've gotten to this point, then the only
	 * possibility is that the bad block inode meta data
	 * is using a bad block.
	 */
	if ((blk == p->inode->i_block[EXT2_IND_BLOCK]) ||
	    (blk == p->inode->i_block[EXT2_DIND_BLOCK]) ||
	    (blk == p->inode->i_block[EXT2_TIND_BLOCK])) {
		p->bbcheck = 1;
		if (fix_problem(ctx, PR_1_BBINODE_BAD_METABLOCK, pctx)) {
			*block_nr = 0;
			return BLOCK_CHANGED;
		}
		if (ctx->flags & E2F_FLAG_SIGNAL_MASK)
			return BLOCK_ABORT;
		return 0;
	}

	pctx->group = -1;

	/* Warn user that the block wasn't claimed */
	fix_problem(ctx, PR_1_PROGERR_CLAIMED_BLOCK, pctx);

	return 0;
}

static void new_table_block(e2fsck_t ctx, blk64_t first_block, dgrp_t group,
			    const char *name, int num, blk64_t *new_block)
{
	ext2_filsys fs = ctx->fs;
	dgrp_t		last_grp;
	blk64_t		old_block = *new_block;
	blk64_t		last_block;
	dgrp_t		flexbg;
	unsigned	flexbg_size;
	int		i, is_flexbg;
	char		*buf;
	struct problem_context	pctx;

	clear_problem_context(&pctx);

	pctx.group = group;
	pctx.blk = old_block;
	pctx.str = name;

	/*
	 * For flex_bg filesystems, first try to allocate the metadata
	 * within the flex_bg, and if that fails then try finding the
	 * space anywhere in the filesystem.
	 */
	is_flexbg = EXT2_HAS_INCOMPAT_FEATURE(fs->super,
					      EXT4_FEATURE_INCOMPAT_FLEX_BG);
	if (is_flexbg) {
		flexbg_size = 1 << fs->super->s_log_groups_per_flex;
		flexbg = group / flexbg_size;
		first_block = ext2fs_group_first_block2(fs,
							flexbg_size * flexbg);
		last_grp = group | (flexbg_size - 1);
		if (last_grp >= fs->group_desc_count)
			last_grp = fs->group_desc_count - 1;
		last_block = ext2fs_group_last_block2(fs, last_grp);
	} else
		last_block = ext2fs_group_last_block2(fs, group);
	pctx.errcode = ext2fs_get_free_blocks2(fs, first_block, last_block,
					       num, ctx->block_found_map,
					       new_block);
	if (is_flexbg && (pctx.errcode == EXT2_ET_BLOCK_ALLOC_FAIL))
		pctx.errcode = ext2fs_get_free_blocks2(fs,
				fs->super->s_first_data_block,
				ext2fs_blocks_count(fs->super),
				num, ctx->block_found_map, new_block);
	if (pctx.errcode) {
		pctx.num = num;
		fix_problem(ctx, PR_1_RELOC_BLOCK_ALLOCATE, &pctx);
		ext2fs_unmark_valid(fs);
		ctx->flags |= E2F_FLAG_ABORT;
		return;
	}
	pctx.errcode = ext2fs_get_mem(fs->blocksize, &buf);
	if (pctx.errcode) {
		fix_problem(ctx, PR_1_RELOC_MEMORY_ALLOCATE, &pctx);
		ext2fs_unmark_valid(fs);
		ctx->flags |= E2F_FLAG_ABORT;
		return;
	}
	ext2fs_mark_super_dirty(fs);
	fs->flags &= ~EXT2_FLAG_MASTER_SB_ONLY;
	pctx.blk2 = *new_block;
	fix_problem(ctx, (old_block ? PR_1_RELOC_FROM_TO :
			  PR_1_RELOC_TO), &pctx);
	pctx.blk2 = 0;
	for (i = 0; i < num; i++) {
		pctx.blk = i;
		ext2fs_mark_block_bitmap2(ctx->block_found_map, (*new_block)+i);
		if (old_block) {
			pctx.errcode = io_channel_read_blk64(fs->io,
				   old_block + i, 1, buf);
			if (pctx.errcode)
				fix_problem(ctx, PR_1_RELOC_READ_ERR, &pctx);
		} else
			memset(buf, 0, fs->blocksize);

		pctx.blk = (*new_block) + i;
		pctx.errcode = io_channel_write_blk64(fs->io, pctx.blk,
					      1, buf);
		if (pctx.errcode)
			fix_problem(ctx, PR_1_RELOC_WRITE_ERR, &pctx);
	}
	ext2fs_free_mem(&buf);
}

/*
 * This routine gets called at the end of pass 1 if bad blocks are
 * detected in the superblock, group descriptors, inode_bitmaps, or
 * block bitmaps.  At this point, all of the blocks have been mapped
 * out, so we can try to allocate new block(s) to replace the bad
 * blocks.
 */
static void handle_fs_bad_blocks(e2fsck_t ctx)
{
	ext2_filsys fs = ctx->fs;
	dgrp_t		i;
	blk64_t		first_block;
	blk64_t		new_blk;

	for (i = 0; i < fs->group_desc_count; i++) {
		first_block = ext2fs_group_first_block2(fs, i);

		if (ctx->invalid_block_bitmap_flag[i]) {
			new_blk = ext2fs_block_bitmap_loc(fs, i);
			new_table_block(ctx, first_block, i, _("block bitmap"),
					1, &new_blk);
			ext2fs_block_bitmap_loc_set(fs, i, new_blk);
		}
		if (ctx->invalid_inode_bitmap_flag[i]) {
			new_blk = ext2fs_inode_bitmap_loc(fs, i);
			new_table_block(ctx, first_block, i, _("inode bitmap"),
					1, &new_blk);
			ext2fs_inode_bitmap_loc_set(fs, i, new_blk);
		}
		if (ctx->invalid_inode_table_flag[i]) {
			new_blk = ext2fs_inode_table_loc(fs, i);
			new_table_block(ctx, first_block, i, _("inode table"),
					fs->inode_blocks_per_group,
					&new_blk);
			ext2fs_inode_table_loc_set(fs, i, new_blk);
			ctx->flags |= E2F_FLAG_RESTART;
		}
	}
	ctx->invalid_bitmaps = 0;
}

/*
 * This routine marks all blocks which are used by the superblock,
 * group descriptors, inode bitmaps, and block bitmaps.
 */
static void mark_table_blocks(e2fsck_t ctx)
{
	ext2_filsys fs = ctx->fs;
	blk64_t	b;
	dgrp_t	i;
	unsigned int	j;
	struct problem_context pctx;

	clear_problem_context(&pctx);

	for (i = 0; i < fs->group_desc_count; i++) {
		pctx.group = i;

		ext2fs_reserve_super_and_bgd(fs, i, ctx->block_found_map);
		ext2fs_reserve_super_and_bgd(fs, i, ctx->block_metadata_map);

		/*
		 * Mark the blocks used for the inode table
		 */
		if (ext2fs_inode_table_loc(fs, i)) {
			for (j = 0, b = ext2fs_inode_table_loc(fs, i);
			     j < fs->inode_blocks_per_group;
			     j++, b++) {
				if (ext2fs_test_block_bitmap2(ctx->block_found_map,
							     b)) {
					pctx.blk = b;
					if (!ctx->invalid_inode_table_flag[i] &&
					    fix_problem(ctx,
						PR_1_ITABLE_CONFLICT, &pctx)) {
						ctx->invalid_inode_table_flag[i]++;
						ctx->invalid_bitmaps++;
					}
				} else {
				    ext2fs_mark_block_bitmap2(
						ctx->block_found_map, b);
				    ext2fs_mark_block_bitmap2(
						ctx->block_metadata_map, b);
			    	}
			}
		}

		/*
		 * Mark block used for the block bitmap
		 */
		if (ext2fs_block_bitmap_loc(fs, i)) {
			if (ext2fs_test_block_bitmap2(ctx->block_found_map,
				     ext2fs_block_bitmap_loc(fs, i))) {
				pctx.blk = ext2fs_block_bitmap_loc(fs, i);
				if (fix_problem(ctx, PR_1_BB_CONFLICT, &pctx)) {
					ctx->invalid_block_bitmap_flag[i]++;
					ctx->invalid_bitmaps++;
				}
			} else {
			    ext2fs_mark_block_bitmap2(ctx->block_found_map,
				     ext2fs_block_bitmap_loc(fs, i));
			    ext2fs_mark_block_bitmap2(ctx->block_metadata_map,
				     ext2fs_block_bitmap_loc(fs, i));
			}
		}
		/*
		 * Mark block used for the inode bitmap
		 */
		if (ext2fs_inode_bitmap_loc(fs, i)) {
			if (ext2fs_test_block_bitmap2(ctx->block_found_map,
				     ext2fs_inode_bitmap_loc(fs, i))) {
				pctx.blk = ext2fs_inode_bitmap_loc(fs, i);
				if (fix_problem(ctx, PR_1_IB_CONFLICT, &pctx)) {
					ctx->invalid_inode_bitmap_flag[i]++;
					ctx->invalid_bitmaps++;
				}
			} else {
			    ext2fs_mark_block_bitmap2(ctx->block_metadata_map,
				     ext2fs_inode_bitmap_loc(fs, i));
			    ext2fs_mark_block_bitmap2(ctx->block_found_map,
				     ext2fs_inode_bitmap_loc(fs, i));
			}
		}
	}
}

/*
 * Thes subroutines short circuits ext2fs_get_blocks and
 * ext2fs_check_directory; we use them since we already have the inode
 * structure, so there's no point in letting the ext2fs library read
 * the inode again.
 */
static errcode_t pass1_get_blocks(ext2_filsys fs, ext2_ino_t ino,
				  blk_t *blocks)
{
	e2fsck_t ctx = (e2fsck_t) fs->priv_data;
	int	i;

	if ((ino != ctx->stashed_ino) || !ctx->stashed_inode)
		return EXT2_ET_CALLBACK_NOTHANDLED;

	for (i=0; i < EXT2_N_BLOCKS; i++)
		blocks[i] = ctx->stashed_inode->i_block[i];
	return 0;
}

static errcode_t pass1_read_inode(ext2_filsys fs, ext2_ino_t ino,
				  struct ext2_inode *inode)
{
	e2fsck_t ctx = (e2fsck_t) fs->priv_data;

	if ((ino != ctx->stashed_ino) || !ctx->stashed_inode)
		return EXT2_ET_CALLBACK_NOTHANDLED;
	*inode = *ctx->stashed_inode;
	return 0;
}

static errcode_t pass1_write_inode(ext2_filsys fs, ext2_ino_t ino,
			    struct ext2_inode *inode)
{
	e2fsck_t ctx = (e2fsck_t) fs->priv_data;

	if ((ino == ctx->stashed_ino) && ctx->stashed_inode &&
		(inode != ctx->stashed_inode))
		*ctx->stashed_inode = *inode;
	return EXT2_ET_CALLBACK_NOTHANDLED;
}

static errcode_t pass1_check_directory(ext2_filsys fs, ext2_ino_t ino)
{
	e2fsck_t ctx = (e2fsck_t) fs->priv_data;

	if ((ino != ctx->stashed_ino) || !ctx->stashed_inode)
		return EXT2_ET_CALLBACK_NOTHANDLED;

	if (!LINUX_S_ISDIR(ctx->stashed_inode->i_mode))
		return EXT2_ET_NO_DIRECTORY;
	return 0;
}

static errcode_t e2fsck_get_alloc_block(ext2_filsys fs, blk64_t goal,
					blk64_t *ret)
{
	e2fsck_t ctx = (e2fsck_t) fs->priv_data;
	errcode_t	retval;
	blk64_t		new_block;

	if (ctx->block_found_map) {
		retval = ext2fs_new_block2(fs, goal, ctx->block_found_map,
					   &new_block);
		if (retval)
			return retval;
		if (fs->block_map) {
			ext2fs_mark_block_bitmap2(fs->block_map, new_block);
			ext2fs_mark_bb_dirty(fs);
		}
	} else {
		if (!fs->block_map) {
			retval = ext2fs_read_block_bitmap(fs);
			if (retval)
				return retval;
		}

		retval = ext2fs_new_block2(fs, goal, 0, &new_block);
		if (retval)
			return retval;
	}

	*ret = new_block;
	return (0);
}

static void e2fsck_block_alloc_stats(ext2_filsys fs, blk64_t blk, int inuse)
{
	e2fsck_t ctx = (e2fsck_t) fs->priv_data;

	if (ctx->block_found_map) {
		if (inuse > 0)
			ext2fs_mark_block_bitmap2(ctx->block_found_map, blk);
		else
			ext2fs_unmark_block_bitmap2(ctx->block_found_map, blk);
	}
}

void e2fsck_use_inode_shortcuts(e2fsck_t ctx, int use_shortcuts)
{
	ext2_filsys fs = ctx->fs;

	if (use_shortcuts) {
		fs->get_blocks = pass1_get_blocks;
		fs->check_directory = pass1_check_directory;
		fs->read_inode = pass1_read_inode;
		fs->write_inode = pass1_write_inode;
		ctx->stashed_ino = 0;
	} else {
		fs->get_blocks = 0;
		fs->check_directory = 0;
		fs->read_inode = 0;
		fs->write_inode = 0;
	}
}

void e2fsck_intercept_block_allocations(e2fsck_t ctx)
{
	ext2fs_set_alloc_block_callback(ctx->fs, e2fsck_get_alloc_block, 0);
	ext2fs_set_block_alloc_stats_callback(ctx->fs,
						e2fsck_block_alloc_stats, 0);
}<|MERGE_RESOLUTION|>--- conflicted
+++ resolved
@@ -566,7 +566,6 @@
 		*ret = 0;
 }
 
-<<<<<<< HEAD
 static errcode_t recheck_bad_inode_checksum(ext2_filsys fs, ext2_ino_t ino,
 					    e2fsck_t ctx,
 					    struct problem_context *pctx)
@@ -599,7 +598,8 @@
 		return retval;
 
 	return 0;
-=======
+}
+
 static void reserve_block_for_root_repair(e2fsck_t ctx)
 {
 	blk64_t		blk = 0;
@@ -634,7 +634,6 @@
 		return;
 	ext2fs_mark_block_bitmap2(ctx->block_found_map, blk);
 	ctx->lnf_repair_block = blk;
->>>>>>> b729b7df
 }
 
 void e2fsck_pass1(e2fsck_t ctx)
