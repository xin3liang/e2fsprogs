--- conflicted
+++ resolved
@@ -453,20 +453,13 @@
 			if (i >= 4)
 				not_device++;
 
-<<<<<<< HEAD
-		if (blk < ctx->fs->super->s_first_data_block ||
-		    blk >= ext2fs_blocks_count(ctx->fs->super) ||
-		    ext2fs_fast_test_block_bitmap2(ctx->block_found_map, blk))
-			return;	/* Invalid block, can't be dir */
-=======
 			if (blk < ctx->fs->super->s_first_data_block ||
-			    blk >= ctx->fs->super->s_blocks_count ||
-			    ext2fs_fast_test_block_bitmap(ctx->block_found_map,
-							  blk))
+			    blk >= ext2fs_blocks_count(ctx->fs->super) ||
+			    ext2fs_fast_test_block_bitmap2(ctx->block_found_map,
+							   blk))
 				return;	/* Invalid block, can't be dir */
 		}
 		blk = inode->i_block[0];
->>>>>>> 9080695a
 	}
 
 	/*
